# Copyright 2022 The ipie Developers. All Rights Reserved.
#
# Licensed under the Apache License, Version 2.0 (the "License");
# you may not use this file except in compliance with the License.
# You may obtain a copy of the License at
#
#     http://www.apache.org/licenses/LICENSE-2.0
#
# Unless required by applicable law or agreed to in writing, software
# distributed under the License is distributed on an "AS IS" BASIS,
# WITHOUT WARRANTIES OR CONDITIONS OF ANY KIND, either express or implied.
# See the License for the specific language governing permissions and
# limitations under the License.
#
# Authors: Fionn Malone <fmalone@google.com>
#          Joonho Lee
#

import numpy

from ipie.trial_wavefunction.noci import NOCI
from ipie.trial_wavefunction.particle_hole import (
    ParticleHoleWicks,
    ParticleHoleWicksSlow,
    ParticleHoleNaive,
    ParticleHoleWicksNonChunked,
)
from ipie.trial_wavefunction.single_det import SingleDet
from ipie.trial_wavefunction.wavefunction_base import TrialWavefunctionBase

import plum
from ipie.walkers.uhf_walkers import UHFWalkers, UHFWalkersParticleHole, UHFWalkersParticleHoleNaive
from ipie.walkers.ghf_walkers import GHFWalkers

<<<<<<< HEAD
def get_initial_walker(trial: TrialWavefunctionBase)->numpy.ndarray:
=======

def get_initial_walker(trial: TrialWavefunctionBase) -> (int, numpy.ndarray):
>>>>>>> 9dded917
    if isinstance(trial, SingleDet):
        initial_walker = trial.psi
        num_dets = 1
    elif isinstance(trial, ParticleHoleWicks):
        initial_walker = numpy.hstack([trial.psi0a, trial.psi0b])
        num_dets = trial.num_dets
    elif isinstance(trial, ParticleHoleWicksNonChunked):
        initial_walker = numpy.hstack([trial.psi0a, trial.psi0b])
        num_dets = trial.num_dets
    else:
        raise Exception("Unrecognized trial type in get_initial_walker")
    return num_dets, initial_walker


# walker dispatcher based on trial type
@plum.dispatch
<<<<<<< HEAD
def GHFWalkersTrial (trial:SingleDet , initial_walker:numpy.ndarray,
        nup:int, ndown:int, nbasis:int,
        nwalkers:int,
        mpi_handler=None,
        verbose:bool=False):
    return GHFWalkers (initial_walker, nup, ndown, nbasis, nwalkers, mpi_handler, verbose)


@plum.dispatch
def UHFWalkersTrial (trial:SingleDet , initial_walker:numpy.ndarray,
        nup:int, ndown:int, nbasis:int,
        nwalkers:int,
        mpi_handler=None,
        verbose:bool=False):
    return UHFWalkers (initial_walker, nup, ndown, nbasis, nwalkers, mpi_handler, verbose)

@plum.dispatch
def UHFWalkersTrial (trial:ParticleHoleWicks, 
        initial_walker:numpy.ndarray,
        nup:int, ndown:int, nbasis:int,
        nwalkers:int,
        mpi_handler=None,
        verbose:bool=False):
    return UHFWalkersParticleHole (initial_walker, nup, ndown, nbasis, nwalkers, mpi_handler, verbose)

@plum.dispatch
def UHFWalkersTrial (trial:ParticleHoleWicksNonChunked, 
        initial_walker:numpy.ndarray,
        nup:int, ndown:int, nbasis:int,
        nwalkers:int,
        mpi_handler=None,
        verbose:bool=False):
    return UHFWalkersParticleHole (initial_walker, nup, ndown, nbasis, nwalkers, mpi_handler, verbose)

@plum.dispatch
def UHFWalkersTrial (trial:ParticleHoleWicksSlow, initial_walker:numpy.ndarray,
        nup:int, ndown:int, nbasis:int,
        nwalkers:int,
        mpi_handler=None,
        verbose:bool=False):
    return UHFWalkersParticleHoleNaive (initial_walker, nup, ndown, nbasis, nwalkers, mpi_handler, verbose)

@plum.dispatch
def UHFWalkersTrial (trial:ParticleHoleNaive, initial_walker:numpy.ndarray,
        nup:int, ndown:int, nbasis:int,
        nwalkers:int,
        mpi_handler=None,
        verbose:bool=False):
    return UHFWalkersParticleHoleNaive (initial_walker, nup, ndown, nbasis, nwalkers, mpi_handler, verbose)

@plum.dispatch
def UHFWalkersTrial (trial:NOCI, initial_walker:numpy.ndarray,
        nup:int, ndown:int, nbasis:int,
        nwalkers:int,
        mpi_handler=None,
        verbose:bool=False):
    return UHFWalkersParticleHoleNaive (initial_walker, nup, ndown, nbasis, nwalkers, mpi_handler, verbose)




=======
def UHFWalkersTrial(
    trial: SingleDet,
    initial_walker: numpy.ndarray,
    nup: int,
    ndown: int,
    nbasis: int,
    nwalkers: int,
    mpi_handler=None,
    verbose: bool = False,
):
    return UHFWalkers(initial_walker, nup, ndown, nbasis, nwalkers, mpi_handler, verbose)


@plum.dispatch
def UHFWalkersTrial(
    trial: Union[ParticleHoleWicks],
    initial_walker: numpy.ndarray,
    nup: int,
    ndown: int,
    nbasis: int,
    nwalkers: int,
    mpi_handler=None,
    verbose: bool = False,
):
    return UHFWalkersParticleHole(
        initial_walker, nup, ndown, nbasis, nwalkers, mpi_handler, verbose
    )


@plum.dispatch
def UHFWalkersTrial(
    trial: Union[ParticleHoleWicksNonChunked],
    initial_walker: numpy.ndarray,
    nup: int,
    ndown: int,
    nbasis: int,
    nwalkers: int,
    mpi_handler=None,
    verbose: bool = False,
):
    return UHFWalkersParticleHole(
        initial_walker, nup, ndown, nbasis, nwalkers, mpi_handler, verbose
    )
>>>>>>> 9dded917


@plum.dispatch
def UHFWalkersTrial(
    trial: Union[ParticleHoleWicksSlow],
    initial_walker: numpy.ndarray,
    nup: int,
    ndown: int,
    nbasis: int,
    nwalkers: int,
    mpi_handler=None,
    verbose: bool = False,
):
    return UHFWalkersParticleHoleNaive(
        initial_walker, nup, ndown, nbasis, nwalkers, mpi_handler, verbose
    )


@plum.dispatch
def UHFWalkersTrial(
    trial: Union[ParticleHoleNaive],
    initial_walker: numpy.ndarray,
    nup: int,
    ndown: int,
    nbasis: int,
    nwalkers: int,
    mpi_handler=None,
    verbose: bool = False,
):
    return UHFWalkersParticleHoleNaive(
        initial_walker, nup, ndown, nbasis, nwalkers, mpi_handler, verbose
    )


@plum.dispatch
def UHFWalkersTrial(
    trial: Union[NOCI],
    initial_walker: numpy.ndarray,
    nup: int,
    ndown: int,
    nbasis: int,
    nwalkers: int,
    mpi_handler=None,
    verbose: bool = False,
):
    return UHFWalkersParticleHoleNaive(
        initial_walker, nup, ndown, nbasis, nwalkers, mpi_handler, verbose
    )<|MERGE_RESOLUTION|>--- conflicted
+++ resolved
@@ -32,12 +32,7 @@
 from ipie.walkers.uhf_walkers import UHFWalkers, UHFWalkersParticleHole, UHFWalkersParticleHoleNaive
 from ipie.walkers.ghf_walkers import GHFWalkers
 
-<<<<<<< HEAD
-def get_initial_walker(trial: TrialWavefunctionBase)->numpy.ndarray:
-=======
-
-def get_initial_walker(trial: TrialWavefunctionBase) -> (int, numpy.ndarray):
->>>>>>> 9dded917
+def get_initial_walker(trial: TrialWavefunctionBase) -> numpy.ndarray:
     if isinstance(trial, SingleDet):
         initial_walker = trial.psi
         num_dets = 1
@@ -54,69 +49,19 @@
 
 # walker dispatcher based on trial type
 @plum.dispatch
-<<<<<<< HEAD
-def GHFWalkersTrial (trial:SingleDet , initial_walker:numpy.ndarray,
-        nup:int, ndown:int, nbasis:int,
-        nwalkers:int,
-        mpi_handler=None,
-        verbose:bool=False):
+def GHFWalkersTrial (
+    trial:SingleDet , 
+    initial_walker:numpy.ndarray,
+    nup:int, 
+    ndown:int, 
+    nbasis:int,
+    nwalkers:int,
+    mpi_handler=None,
+    verbose:bool=False):
     return GHFWalkers (initial_walker, nup, ndown, nbasis, nwalkers, mpi_handler, verbose)
 
 
 @plum.dispatch
-def UHFWalkersTrial (trial:SingleDet , initial_walker:numpy.ndarray,
-        nup:int, ndown:int, nbasis:int,
-        nwalkers:int,
-        mpi_handler=None,
-        verbose:bool=False):
-    return UHFWalkers (initial_walker, nup, ndown, nbasis, nwalkers, mpi_handler, verbose)
-
-@plum.dispatch
-def UHFWalkersTrial (trial:ParticleHoleWicks, 
-        initial_walker:numpy.ndarray,
-        nup:int, ndown:int, nbasis:int,
-        nwalkers:int,
-        mpi_handler=None,
-        verbose:bool=False):
-    return UHFWalkersParticleHole (initial_walker, nup, ndown, nbasis, nwalkers, mpi_handler, verbose)
-
-@plum.dispatch
-def UHFWalkersTrial (trial:ParticleHoleWicksNonChunked, 
-        initial_walker:numpy.ndarray,
-        nup:int, ndown:int, nbasis:int,
-        nwalkers:int,
-        mpi_handler=None,
-        verbose:bool=False):
-    return UHFWalkersParticleHole (initial_walker, nup, ndown, nbasis, nwalkers, mpi_handler, verbose)
-
-@plum.dispatch
-def UHFWalkersTrial (trial:ParticleHoleWicksSlow, initial_walker:numpy.ndarray,
-        nup:int, ndown:int, nbasis:int,
-        nwalkers:int,
-        mpi_handler=None,
-        verbose:bool=False):
-    return UHFWalkersParticleHoleNaive (initial_walker, nup, ndown, nbasis, nwalkers, mpi_handler, verbose)
-
-@plum.dispatch
-def UHFWalkersTrial (trial:ParticleHoleNaive, initial_walker:numpy.ndarray,
-        nup:int, ndown:int, nbasis:int,
-        nwalkers:int,
-        mpi_handler=None,
-        verbose:bool=False):
-    return UHFWalkersParticleHoleNaive (initial_walker, nup, ndown, nbasis, nwalkers, mpi_handler, verbose)
-
-@plum.dispatch
-def UHFWalkersTrial (trial:NOCI, initial_walker:numpy.ndarray,
-        nup:int, ndown:int, nbasis:int,
-        nwalkers:int,
-        mpi_handler=None,
-        verbose:bool=False):
-    return UHFWalkersParticleHoleNaive (initial_walker, nup, ndown, nbasis, nwalkers, mpi_handler, verbose)
-
-
-
-
-=======
 def UHFWalkersTrial(
     trial: SingleDet,
     initial_walker: numpy.ndarray,
@@ -132,7 +77,7 @@
 
 @plum.dispatch
 def UHFWalkersTrial(
-    trial: Union[ParticleHoleWicks],
+    trial: ParticleHoleWicks,
     initial_walker: numpy.ndarray,
     nup: int,
     ndown: int,
@@ -148,7 +93,7 @@
 
 @plum.dispatch
 def UHFWalkersTrial(
-    trial: Union[ParticleHoleWicksNonChunked],
+    trial: ParticleHoleWicksNonChunked,
     initial_walker: numpy.ndarray,
     nup: int,
     ndown: int,
@@ -160,12 +105,11 @@
     return UHFWalkersParticleHole(
         initial_walker, nup, ndown, nbasis, nwalkers, mpi_handler, verbose
     )
->>>>>>> 9dded917
 
 
 @plum.dispatch
 def UHFWalkersTrial(
-    trial: Union[ParticleHoleWicksSlow],
+    trial: ParticleHoleWicksSlow,
     initial_walker: numpy.ndarray,
     nup: int,
     ndown: int,
@@ -181,7 +125,7 @@
 
 @plum.dispatch
 def UHFWalkersTrial(
-    trial: Union[ParticleHoleNaive],
+    trial: ParticleHoleNaive,
     initial_walker: numpy.ndarray,
     nup: int,
     ndown: int,
@@ -197,7 +141,7 @@
 
 @plum.dispatch
 def UHFWalkersTrial(
-    trial: Union[NOCI],
+    trial: NOCI,
     initial_walker: numpy.ndarray,
     nup: int,
     ndown: int,
