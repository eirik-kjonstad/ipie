import numpy
import scipy.linalg
import time
from ipie.legacy.estimators.local_energy import local_energy
from ipie.estimators.local_energy import (
        variational_energy, variational_energy_ortho_det
        )
from ipie.estimators.generic import (
    half_rotated_cholesky_jk,
    half_rotated_cholesky_hcore
)

from ipie.legacy.estimators.greens_function import gab, gab_spin, gab_mod, gab_mod_ovlp
from ipie.legacy.estimators.ci import get_hmatel, get_one_body_matel, get_perm, map_orb
from ipie.utils.io import (
        get_input_value,
        write_qmcpack_wfn
        )
from ipie.utils.mpi import get_shared_array
try:
    from ipie.lib.wicks import wicks_helper
except ImportError:
    wicks_helper = None
    pass

import numpy

class MultiSlater(object):

    def __init__(self, system, hamiltonian, wfn, nbasis=None, options={},
                 init=None, verbose=False, orbs=None):
        self.verbose = verbose
        if verbose:
            print ("# Parsing input options for trial_wavefunction.MultiSlater.")
        init_time = time.time()
        self.name = "MultiSlater"
        self.mixed_precision = hamiltonian.mixed_precision
        self.chunked = False
        # TODO : Fix for MSD.
        # This is for the overlap trial
        if len(wfn) == 3:
            # CI type expansion.
            self.from_phmsd(system.nup, system.ndown, hamiltonian.nbasis, wfn, orbs)
            self.ortho_expansion = True
        else:
            self.psi = wfn[1]
            imag_norm = numpy.sum(self.psi.imag.ravel() * self.psi.imag.ravel())
            if (imag_norm <= 1e-8):
                # print("# making trial wavefunction MO coefficient real")
                self.psi = numpy.array(self.psi.real, dtype=numpy.float64)
            self.coeffs = numpy.array(wfn[0], dtype=numpy.complex128)
            self.ortho_expansion = False

        self.psia = self.psi[:,:,:system.nup]
        self.psib = self.psi[:,:,system.nup:]
        self._nalpha = system.nup
        self._nbeta = system.ndown
        self._nelec = system.nelec
        self._nbasis = hamiltonian.nbasis

        self.compute_trial_energy = get_input_value(
                                        options,
                                        'compute_trial_energy',
                                        default=True,
                                        verbose=verbose)
        if self.verbose:
            if self.ortho_expansion:
                print("# Assuming orthogonal trial wavefunction expansion.")
            else:
                print("# Assuming non-orthogonal trial wavefunction expansion.")
            print("# Trial wavefunction shape: {}".format(self.psi.shape))

        self.ndets = get_input_value(
                        options,
                        'ndets',
                        default=len(self.coeffs),
                        verbose=verbose)
        # if self.verbose:
            # print("# Setting ndets: {}".format(self.ndets))

        if self.ndets == 1:
            self.G, self.Ghalf = gab_spin(self.psi[0], self.psi[0],
                                       system.nup, system.ndown)
            self.G = numpy.array(self.G, dtype = numpy.complex128)
            self.Ghalf = [numpy.array(self.Ghalf[0], dtype = numpy.complex128), numpy.array(self.Ghalf[1], dtype = numpy.complex128)]
        else:
            self.G = None
            self.Ghalf = None
        if init is not None:
            if verbose:
                print("# Using initial wavefunction from file.")
            self.init = init
        else:
            if verbose:
                print("# Setting initial wavefunction as first determinant in"
                      " expansion.")
            if len(self.psi.shape) == 3:
                self.init = self.psi[0].copy()
            else:
                self.init = self.psi.copy()

        self.wicks = get_input_value(
                        options,
                        'wicks',
                        default=False,
                        verbose=verbose
                        )
        self.use_wicks_helper = get_input_value(
                        options,
                        'use_wicks_helper',
                        default=False,
                        verbose=verbose
                        )
        self.optimized = get_input_value(
                            options,
                            'optimized',
                            default=False,
                            alias=['optimize', 'optimise', 'optimised'],
                            verbose=verbose)
        self.nact = get_input_value(
                        options,
                        'nact_orbitals',
                        default=self._nbasis,
                        alias=['nact'],
                        verbose=verbose)
        self.nelec_cas = get_input_value(
                        options,
                        'nelec_cas',
                        default=system.ne,
                        alias=['ncore', 'ncas'],
                        verbose=verbose)
        self.nfrozen = (system.nup + system.ndown - self.nelec_cas) // 2
        self.nocc_alpha = system.nup - self.nfrozen
        self.nocc_beta = system.ndown - self.nfrozen
        self.act_orb_alpha = slice(self.nfrozen, self.nfrozen + self.nact)
        self.act_orb_beta = slice(self.nfrozen, self.nfrozen + self.nact)
        self.occ_orb_alpha = slice(self.nfrozen, self.nfrozen + self.nocc_alpha)
        self.occ_orb_beta = slice(self.nfrozen, self.nfrozen + self.nocc_beta)
        if self.wicks:
            if verbose:
                print("# Using generalized Wick's theorem for the PHMSD trial")
                print("# Setting the first determinant in"
                      " expansion as the reference wfn for Wick's theorem.")
                print(f"# Number of frozen orbitals: {self.nfrozen}")
                print(f"# Number of occupied electrons in active space trial: "
                        f"({self.nocc_alpha}, {self.nocc_beta})")
                print(f"# Number of orbitals in active space trial: {self.nact}")
            self.psi0a = self.psi[0, :, :system.nup].copy()
            self.psi0b = self.psi[0, :, system.nup:].copy()
            if verbose:
                print("# Setting additional member variables for Wick's theorem")
            d0a = self.occa[0][self.occ_orb_alpha] - self.nfrozen
            d0b = self.occb[0][self.occ_orb_beta] - self.nfrozen
            self.cre_a = [[]] # one empty list as a member to account for the reference state
            self.anh_a = [[]] # one empty list as a member to account for the reference state
            self.cre_b = [[]] # one empty list as a member to account for the reference state
            self.anh_b = [[]] # one empty list as a member to account for the reference state
            self.phase_a = numpy.ones(self.ndets) # 1.0 is for the reference state
            self.phase_b = numpy.ones(self.ndets) # 1.0 is for the reference state
            nexcit_a = system.nup
            nexcit_b = system.ndown
            # This is an overestimate because we don't know number of active
            # electrons in trial from read in.
            # TODO work this out.
            max_excit = max(nexcit_a, nexcit_b) + 1
            cre_ex_a = [[] for _ in range(max_excit)]
            cre_ex_b = [[] for _ in range(max_excit)]
            anh_ex_a = [[] for _ in range(max_excit)]
            anh_ex_b = [[] for _ in range(max_excit)]
            excit_map_a = [[] for _ in range(max_excit)]
            excit_map_b = [[] for _ in range(max_excit)]
            for j in range(1, self.ndets):
                dja = self.occa[j][self.occ_orb_alpha] - self.nfrozen
                djb = self.occb[j][self.occ_orb_beta] - self.nfrozen

                anh_a = list(set(dja)-set(d0a)) # annihilation to right, creation to left
                cre_a = list(set(d0a)-set(dja)) # creation to right, annhilation to left

                anh_b = list(set(djb)-set(d0b))
                cre_b = list(set(d0b)-set(djb))

                cre_a.sort()
                cre_b.sort()
                anh_a.sort()
                anh_b.sort()

                # anh_a = numpy.array(anh_a)
                # cre_a = numpy.array(cre_a)
                # anh_b = numpy.array(anh_b)
                # cre_b = numpy.array(cre_b)

                self.anh_a += [anh_a]
                self.anh_b += [anh_b]
                self.cre_a += [cre_a]
                self.cre_b += [cre_b]
                anh_ex_a[len(anh_a)].append(anh_a)
                anh_ex_b[len(anh_b)].append(anh_b)
                cre_ex_a[len(cre_a)].append(cre_a)
                cre_ex_b[len(cre_b)].append(cre_b)
                excit_map_a[len(anh_a)].append(j)
                excit_map_b[len(anh_b)].append(j)

                perm_a = get_perm(anh_a, cre_a, d0a, dja)
                perm_b = get_perm(anh_b, cre_b, d0b, djb)

                if perm_a:
                    self.phase_a[j] = -1
                else:
                    self.phase_a[j] = +1

                if perm_b:
                    self.phase_b[j] = -1
                else:
                    self.phase_b[j] = +1

            self.ndet_a = [len(ex) for ex in cre_ex_a]
            self.ndet_b = [len(ex) for ex in cre_ex_b]
            self.max_excite_a = max(-1 if nd == 0 else i for i, nd in enumerate(self.ndet_a))
            self.max_excite_b = max(-1 if nd == 0 else i for i, nd in enumerate(self.ndet_b))
            self.max_excite = max(self.max_excite_a, self.max_excite_b)
            self.cre_ex_a = [numpy.array(ex, dtype=numpy.int32) for ex in cre_ex_a]
            self.cre_ex_b = [numpy.array(ex, dtype=numpy.int32) for ex in cre_ex_b]
            self.anh_ex_a = [numpy.array(ex, dtype=numpy.int32) for ex in anh_ex_a]
            self.anh_ex_b = [numpy.array(ex, dtype=numpy.int32) for ex in anh_ex_b]
            self.excit_map_a = [numpy.array(ex, dtype=numpy.int32) for ex in excit_map_a]
            self.excit_map_b = [numpy.array(ex, dtype=numpy.int32) for ex in excit_map_b]

        self.compute_opdm = options.get('compute_opdm', True)

        if self.ortho_expansion and self.compute_opdm: # this is for phmsd
            if verbose:
                print("# Computing 1-RDM of the trial wfn for mean-field shift")
            start = time.time()
            if self.use_wicks_helper:
                assert wicks_helper is not None
                dets = wicks_helper.encode_dets(self.occa, self.occb)
                phases = wicks_helper.convert_phase(self.occa, self.occb)
                assert numpy.max(numpy.abs(self.coeffs.imag)) < 1e-12, "Need to implement complex support"
                self.G = wicks_helper.compute_opdm(
                        phases*self.coeffs.copy(),
                        dets,
                        hamiltonian.nbasis,
                        system.ne)
            else:
                self.G = self.compute_1rdm(hamiltonian.nbasis)
            end = time.time()
            if verbose:
                print("# Time to compute 1-RDM: {} s".format(end - start))

        self.error = False
        self.initialisation_time = time.time() - init_time
        self.half_rotated = False
        self.e1b = None
        self.e2b = None
        self._rchol = None
        self._rH1a = None # rotated H1
        self._rH1b = None # rotated H1
        self._rchola = None
        self._rcholb = None
        self._eri = None
        self._mem_required = 0.0

        write_wfn = options.get('write_wavefunction', False)
        output_file = options.get('output_file', 'wfn.h5')

        if write_wfn:
            self.write_wavefunction(filename=output_file)
        if verbose:
            print ("# Finished setting up trial_wavefunction.MultiSlater.")

    def calculate_energy(self, system, hamiltonian):
        if self.verbose:
            print("# Computing trial wavefunction energy.")
        start = time.time()
        # Cannot use usual energy evaluation routines if trial is orthogonal.
        if self.ortho_expansion:
            self.energy, self.e1b, self.e2b = (
                    variational_energy_ortho_det(system, hamiltonian,
                                                 self.spin_occs,
                                                 self.coeffs)
                    )
        else:
           # (self.energy, self.e1b, self.e2b) = local_energy_generic_cholesky_opt(system, hamiltonian.ecore, Ghalfa=self.Ghalf[0], Ghalfb=self.Ghalf[1], trial=self)
           self.e1b = numpy.sum(self.Ghalf[0]*self._rH1a) + numpy.sum(self.Ghalf[1]*self._rH1b) + hamiltonian.ecore
           self.ej, self.ek = half_rotated_cholesky_jk(system, self.Ghalf[0], self.Ghalf[1], trial=self)
           self.e2b = self.ej+ self.ek
           self.energy = self.e1b + self.e2b

           # this is for the correlation energy trick
           # self.e1b_corr = numpy.sum(self.Ghalf[0]*self._rH1a_corr) + numpy.sum(self.Ghalf[1]*self._rH1b_corr) + hamiltonian.ecore
           # self.e2b_corr = self.ej+ self.ek

        if self.verbose:
            print("# (E, E1B, E2B): (%13.8e, %13.8e, %13.8e)"
                   %(self.energy.real, self.e1b.real, self.e2b.real))
            print("# Time to evaluate local energy: {} s".format(time.time()-start))

    def from_phmsd(self, nup, ndown, nbasis, wfn, orbs):
        ndets = len(wfn[0])
        ne = nup + ndown
        self.psi = numpy.zeros((ndets,nbasis,ne),
                                dtype=numpy.float64)
        if self.verbose:
            print("# Creating trial wavefunction from CI-like expansion.")
        if orbs is None:
            if self.verbose:
                print("# Assuming RHF reference.")
            I = numpy.eye(nbasis, dtype=numpy.float64)
        # Store alpha electrons first followed by beta electrons.
        nb = nbasis
        dets = [list(a) + [i+nb for i in c] for (a,c) in zip(wfn[1],wfn[2])]
        self.spin_occs = [numpy.sort(d) for d in dets]
        self.occa = numpy.array(wfn[1], dtype=numpy.int32)
        self.occb = numpy.array(wfn[2], dtype=numpy.int32)
        self.coeffs = numpy.array(wfn[0], dtype=numpy.complex128)
        for idet, (occa, occb) in enumerate(zip(wfn[1], wfn[2])):
            self.psi[idet,:,:nup] = I[:,occa]
            self.psi[idet,:,nup:] = I[:,occb]

    def recompute_ci_coeffs(self, nup, ndown, ham):
        H = numpy.zeros((self.ndets, self.ndets), dtype=numpy.complex128)
        S = numpy.zeros((self.ndets, self.ndets), dtype=numpy.complex128)
        m = ham.nbasis
        na = nup
        nb = ndown
        if self.ortho_expansion:
            for i in range(self.ndets):
                for j in range(i,self.ndets):
                    di = self.spin_occs[i]
                    dj = self.spin_occs[j]
                    H[i,j] = get_hmatel(ham,nup+ndown,di,dj)[0]
            e, ev = scipy.linalg.eigh(H, lower=False)
        else:
            na = nup
            for i, di in enumerate(self.psi):
                for j, dj in enumerate(self.psi):
                    if j >= i:
                        ga, gha, ioa = gab_mod_ovlp(di[:,:na], dj[:,:na])
                        gb, ghb, iob = gab_mod_ovlp(di[:,na:], dj[:,na:])
                        G = numpy.array([ga,gb])
                        Ghalf = numpy.array([gha,ghb])
                        ovlp = 1.0/(scipy.linalg.det(ioa)*scipy.linalg.det(iob))
                        if abs(ovlp) > 1e-12:
                            if self._rchol is not None:
                                rchol = self.rchol(i)
                            else:
                                rchol = None
                            H[i,j] = ovlp * local_energy(ham, G,
                                                         Ghalf=Ghalf,
                                                         rchol=rchol)[0]
                            S[i,j] = ovlp
                            H[j,i] = numpy.conjugate(H[i,j])
                            S[j,i] = numpy.conjugate(S[i,j])
            e, ev = scipy.linalg.eigh(H, S, lower=False)
        # if self.verbose:
            # print("Old and New CI coefficients: ")
            # for co,cn in zip(self.coeffs,ev[:,0]):
                # print("{} {}".format(co, cn))
        return numpy.array(ev[:,0], dtype=numpy.complex128)

    def compute_1rdm(self, nbasis):
        assert(self.ortho_expansion == True)
        denom = numpy.sum(self.coeffs.conj() * self.coeffs)
        Pa = numpy.zeros((nbasis, nbasis), dtype = numpy.complex128)
        Pb = numpy.zeros((nbasis, nbasis), dtype = numpy.complex128)
        P = [Pa, Pb]
        for idet in range(self.ndets):
            di = self.spin_occs[idet]
            # zero excitation case
            for iorb in range(len(di)):
                ii, spin_ii = map_orb(di[iorb], nbasis)
                P[spin_ii][ii,ii] += self.coeffs[idet].conj()*self.coeffs[idet]
            for jdet in range(idet+1, self.ndets):
                dj = self.spin_occs[jdet]
                from_orb = list(set(dj)-set(di))
                to_orb = list(set(di)-set(dj))
                nex = len(from_orb)
                if (nex > 1):
                    continue
                elif (nex == 1):
                    perm = get_perm(from_orb, to_orb, di, dj)
                    if (perm):
                        phase = -1
                    else:
                        phase = 1
                    ii, si = map_orb(from_orb[0], nbasis)
                    aa, sa = map_orb(to_orb[0], nbasis)
                    if (si == sa):
                        P[si][aa,ii] += self.coeffs[jdet].conj()*self.coeffs[idet] * phase
                        P[si][ii,aa] += self.coeffs[jdet]*self.coeffs[idet].conj() * phase
        P[0] /= denom
        P[1] /= denom

        return P

    def chunk (self, handler, verbose=False):
        self.chunked = True # Boolean to indicate that chunked cholesky is available

        if (handler.scomm.rank == 0): # Creating copy for every rank == 0
            self._rchola = self._rchola.copy()
            self._rcholb = self._rcholb.copy()

        self._rchola_chunk = handler.scatter_group(self._rchola) # distribute over chol
        self._rcholb_chunk = handler.scatter_group(self._rcholb) # distribute over chol

        tot_size = handler.allreduce_group(self._rchola_chunk.size)
        assert(self._rchola.size == tot_size)
        tot_size = handler.allreduce_group(self._rcholb_chunk.size)
        assert(self._rcholb.size == tot_size)

    # This function casts relevant member variables into cupy arrays
    def cast_to_cupy (self, verbose = False):
        import cupy

        size = self.coeffs.size
        if (numpy.isrealobj(self.psi)):
            size += self.psi.size/2.
        else:
            size += self.psi.size
        if (numpy.isrealobj(self._rchola)):
            if (self.chunked):
                size += self._rchola_chunk.size/2. + self._rcholb_chunk.size/2.
            else:
                size += self._rchola.size/2. + self._rcholb.size/2.
        else:
<<<<<<< HEAD
            size += self._rchola.size + self._rcholb.size

=======
            if (self.chunked):
                size += self._rchola_chunk.size + self._rcholb_chunk.size
            else:
                size += self._rchola.size + self._rcholb.size
        
>>>>>>> 47d60154
        if (numpy.isrealobj(self._rH1a)):
            size += self._rH1a.size/2. + self._rH1b.size/2.
        else:
            size += self._rH1a.size + self._rH1b.size

        if (type(self.G) == numpy.ndarray):
            size += self.G.size
        if (self.Ghalf != None):
            size += self.Ghalf[0].size + self.Ghalf[1].size
        if (self.ortho_expansion):
            size += (self.occa.size + self.occb.size)/2. # to account for the fact that these are float64, not complex128
        if verbose:
            expected_bytes = size * 16.
            print("# trial_wavefunction.MultiSlater: expected to allocate {:4.3f} GB".format(expected_bytes/1024**3))

        self.psi = cupy.asarray(self.psi)
        self.coeffs = cupy.asarray(self.coeffs)
        
        if (self.chunked):
            self._rchola_chunk = cupy.asarray(self._rchola_chunk)
            self._rcholb_chunk = cupy.asarray(self._rcholb_chunk)
        else:
            self._rchola = cupy.asarray(self._rchola)
            self._rcholb = cupy.asarray(self._rcholb)

        self._rH1a = cupy.asarray(self._rH1a)
        self._rH1b = cupy.asarray(self._rH1b)
        if (type(self.G) == numpy.ndarray):
            self.G = cupy.asarray(self.G)
        if (self.Ghalf != None):
            self.Ghalf[0] = cupy.asarray(self.Ghalf[0])
            self.Ghalf[1] = cupy.asarray(self.Ghalf[1])
        if (self.ortho_expansion):
            self.occa = cupy.asarray(self.occa)
            self.occb = cupy.asarray(self.occb)
        free_bytes, total_bytes = cupy.cuda.Device().mem_info
        used_bytes = total_bytes - free_bytes

        if verbose:
            print("# trial_wavefunction.MultiSlater: using {:4.3f} GB out of {:4.3f} GB memory on GPU".format(used_bytes/1024**3,total_bytes/1024**3))

    def contract_one_body(self, ints):
        numer = 0.0
        denom = 0.0
        na = self._nalpha
        for i in range(self.ndets):
            for j in range(self.ndets):
                cfac = self.coeffs[i].conj()*self.coeffs[j]
                if self.ortho_expansion:
                    di = self.spin_occs[i]
                    dj = self.spin_occs[j]
                    tij = get_one_body_matel(ints,di,dj)
                    numer += cfac * tij
                    if i == j:
                        denom += self.coeffs[i].conj()*self.coeffs[i]
                else:
                    di = self.psi[i]
                    dj = self.psi[j]
                    ga, gha, ioa = gab_mod_ovlp(di[:,:na], dj[:,:na])
                    gb, ghb, iob = gab_mod_ovlp(di[:,na:], dj[:,na:])
                    ovlp = 1.0/(scipy.linalg.det(ioa)*scipy.linalg.det(iob))
                    tij = numpy.dot(ints.ravel(), ga.ravel()+gb.ravel())
                    numer += cfac * ovlp * tij
                    denom += cfac * ovlp
        return numer / denom

    def write_wavefunction(self, filename='wfn.h5', init=None, occs=False):
        if occs:
            wfn = (self.coeffs, self.occa, self.occb)
        else:
            wfn = (self.coeffs, self.psi)
        write_qmcpack_wfn(filename, wfn, 'uhf', self._nelec, self._nbasis,
                          init=init)

    def half_rotate(self, system, hamiltonian, comm=None):
        if self.verbose:
            print("# Constructing half rotated Cholesky vectors.")
        M = hamiltonian.nbasis
        nchol = hamiltonian.nchol
        self.half_rotated = True
        # Half rotated cholesky vectors (by trial wavefunction or a reference wfn in the case of PHMSD).
        na = system.nup
        nb = system.ndown
        psi = self.psi[0]
        if self.verbose:
            print("# Shape of alpha half-rotated Cholesky: {}".format((nchol, na*M)))
            print("# Shape of beta half-rotated Cholesky: {}".format((nchol, nb*M)))

        # assert self.ortho_expansion
        if self.verbose:
            print("# Only performing half-rotation of the reference determinant")
        hr_ndet = 1

        if isinstance(hamiltonian.chol_vecs, numpy.ndarray):
            chol = hamiltonian.chol_vecs.reshape((M,M,nchol))
        else:
            chol = hamiltonian.chol_vecs.toarray().reshape((nchol,M,M))

        if hamiltonian.exact_eri:
            shape = (hr_ndet,(M**2*(na**2+nb**2) + M**2*(na*nb)))
            self._eri = get_shared_array(comm, shape, numpy.complex128)
            self._mem_required = self._eri.nbytes / (1024.0**3.0)

            vipjq_aa = numpy.einsum("Xmp,Xrq,mi,rj->ipjq", chol, chol, psi[:,:na].conj(), psi[:,:na].conj(), optimize=True)
            vipjq_bb = numpy.einsum("Xmp,Xrq,mi,rj->ipjq", chol, chol, psi[:,na:].conj(), psi[:,na:].conj(), optimize=True)
            vipjq_ab = numpy.einsum("Xmp,Xrq,mi,rj->ipjq", chol, chol, psi[:,:na].conj(), psi[:,na:].conj(), optimize=True)
            self._eri[i,:M**2*na**2] = vipjq_aa.ravel()
            self._eri[i,M**2*na**2:M**2*na**2+M**2*nb**2] = vipjq_bb.ravel()
            self._eri[i,M**2*na**2+M**2*nb**2:] = vipjq_ab.ravel()

            if self.verbose:
                print("# Memory required by exact ERIs: "
                      " {:.4f} GB.".format(self._mem_required))
            if comm is not None:
                comm.barrier()

        shape_a = (nchol, hr_ndet*(M*(na)))
        shape_b = (nchol, hr_ndet*(M*(nb)))
        self._rchola = get_shared_array(comm, shape_a, self.psi.dtype)
        self._rcholb = get_shared_array(comm, shape_b, self.psi.dtype)
        if self.wicks and self.optimized:
            shape_a_act = (nchol, (M*(self.nact)))
            shape_b_act = (nchol, (M*(self.nact)))
            nact = self.nact
            nfrz = self.nfrozen
            self._rchola_act = get_shared_array(comm, shape_a_act, self.psi.dtype)
            compute = comm is None or comm.rank == 0
            if compute:
                # working in MO basis so can just grab correct slice
                chol_act = chol[nfrz:nfrz+nact].reshape((M*self.nact, -1))
                self._rchola_act[:] = chol_act.T.copy()
                self._rcholb_act = self._rchola_act

        self._rH1a = get_shared_array(comm, (na, M), self.psi.dtype)
        self._rH1b = get_shared_array(comm, (nb, M), self.psi.dtype)

        self._rH1a = psi[:,:na].conj().T.dot(hamiltonian.H1[0])
        self._rH1b = psi[:,na:].conj().T.dot(hamiltonian.H1[1])

        self._rH1a = self._rH1a.reshape(na,M)
        self._rH1b = self._rH1b.reshape(nb,M)

        start_time = time.time()
        if self.verbose:
            print("# Half-Rotating Cholesky for determinant.")
        # start = i*M*(na+nb)
        start_a = 0 # determinant loops
        start_b = 0
        compute = True
        # Distribute amongst MPI tasks on this node.
        if comm is not None:
            nwork_per_thread = hamiltonian.nchol // comm.size
            if nwork_per_thread == 0:
                start_n = 0
                end_n = nchol
                if comm.rank != 0:
                    # Just run on root processor if problem too small.
                    compute = False
            else:
                start_n = comm.rank * nwork_per_thread # Cholesky work split
                end_n = (comm.rank+1) * nwork_per_thread
                if comm.rank == comm.size - 1:
                    end_n = nchol
        else:
            start_n = 0
            end_n = hamiltonian.nchol

        nchol_loc = end_n - start_n
        # if comm.rank == 0:
            # print(start_n, end_n, nchol_loc)
            # print(numpy.may_share_memory(chol, chol[:,start_n:end_n]))
        if compute:
            # Investigate whether these einsums are fast in the future
            rup = numpy.einsum("mi,mnx->xin", psi[:,:na].conj(), chol[:,:,start_n:end_n], optimize=True)
            rup = rup.reshape((nchol_loc, na*M))
            rdn = numpy.einsum("mi,mnx->xin", psi[:,na:].conj(), chol[:,:,start_n:end_n], optimize=True)
            rdn = rdn.reshape((nchol_loc, nb*M))
            self._rchola[start_n:end_n,start_a:start_a+M*na] = rup[:]
            self._rcholb[start_n:end_n,start_b:start_b+M*nb] = rdn[:]

        self._mem_required = (self._rchola.nbytes + self._rcholb.nbytes) / (1024.0**3.0)
        self._mem_required += (self._rH1a.nbytes + self._rH1b.nbytes) / (1024.0**3.0)
        if self.verbose:
            print("# Memory required by half-rotated integrals: "
                  " {:.4f} GB.".format(self._mem_required))
            print("# Time to half-rotated integrals: {} s.".format(time.time()-start_time))
        if comm is not None:
            comm.barrier()

        # storing intermediates for correlation energy
        self._rchola = self._rchola.reshape(hamiltonian.nchol,na,M)
        self._rcholb = self._rcholb.reshape(hamiltonian.nchol,nb,M)

        if hamiltonian.density_diff:
            start_time = time.time()
            Xa = numpy.einsum("mi,xim->x",psi[:,:na], self._rchola, optimize=True)
            Xb = numpy.einsum("mi,xim->x",psi[:,na:], self._rcholb, optimize=True)
            X = Xa + Xb
            J0a = numpy.einsum("x,xim->im", X, self._rchola, optimize=True) # occ x M
            J0b = numpy.einsum("x,xim->im", X, self._rcholb, optimize=True) # occ x M

            Ka = numpy.einsum("xim,xin->mn",self._rchola, self._rchola)
            Kb = numpy.einsum("xim,xin->mn",self._rcholb, self._rcholb)
            K0a = self.psi[:,:na].T.conj().dot(Ka) # occ x M
            K0b = self.psi[:,na:].T.conj().dot(Kb) # occ x M

            self._rH1a_corr = get_shared_array(comm, (hr_ndet, na,M), self.psi.dtype)
            self._rH1b_corr = get_shared_array(comm, (hr_ndet, nb,M), self.psi.dtype)

            self._rH1a_corr = self._rH1a + J0a - K0a
            self._rH1b_corr = self._rH1b + J0b - K0b
            self._rFa_corr = J0a - K0a
            self._rFb_corr = J0b - K0b
            if self.verbose:
                print("# Time to form intermediates for the density difference trick: {} s.".format(time.time()-start_time))

        self._rchola = self._rchola.reshape(hamiltonian.nchol,na*M)
        self._rcholb = self._rcholb.reshape(hamiltonian.nchol,nb*M)

        if self.mixed_precision:
            self._vbias0 = self._rchola.dot(psi[:,:na].T.ravel()) + self._rchola.dot(psi[:,na:].T.ravel())
            self._rchola = self._rchola.astype(numpy.float32)
            self._rcholb = self._rcholb.astype(numpy.float32)


    def rot_chol(self, idet=0, spin=None):
        """Helper function"""
        if spin is None:
            print("# rot_chol no longer supported without spin ")
            exit()
            stride = self._nbasis * (self._nalpha + self._nbeta)
            return self._rchol[idet*stride:(idet+1)*stride]
        else:
            # stride = self._nbasis * (self._nalpha + self._nbeta)
            if spin == 0:
                alpha = self._nbasis * self._nalpha
                stride = self._nbasis * self._nalpha
                return self._rchola[:, idet*stride:idet*stride+alpha]
            else:
                beta = self._nbasis * self._nbeta
                stride = self._nbasis * self._nbeta
                # return self._rchol[idet*stride+alpha:idet*stride+alpha+beta]
                return self._rcholb[:, idet*stride:idet*stride+beta]<|MERGE_RESOLUTION|>--- conflicted
+++ resolved
@@ -423,16 +423,11 @@
             else:
                 size += self._rchola.size/2. + self._rcholb.size/2.
         else:
-<<<<<<< HEAD
-            size += self._rchola.size + self._rcholb.size
-
-=======
             if (self.chunked):
                 size += self._rchola_chunk.size + self._rcholb_chunk.size
             else:
                 size += self._rchola.size + self._rcholb.size
         
->>>>>>> 47d60154
         if (numpy.isrealobj(self._rH1a)):
             size += self._rH1a.size/2. + self._rH1b.size/2.
         else:
