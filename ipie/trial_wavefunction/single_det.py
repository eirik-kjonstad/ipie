import time
from typing import Optional

import numpy
import plum

from ipie.config import CommType, config, MPI
from ipie.estimators.generic import half_rotated_cholesky_jk
from ipie.estimators.greens_function_single_det import (
    greens_function_single_det,
    greens_function_single_det_batch,
)
from ipie.estimators.utils import gab_spin
from ipie.hamiltonians.generic import GenericComplexChol, GenericRealChol
from ipie.hamiltonians.generic_chunked import GenericRealCholChunked
from ipie.propagation.force_bias import (
    construct_force_bias_batch_single_det,
    construct_force_bias_batch_single_det_chunked,
)
from ipie.propagation.overlap import calc_overlap_single_det_uhf
from ipie.trial_wavefunction.half_rotate import half_rotate_generic, half_rotate_chunked
from ipie.trial_wavefunction.wavefunction_base import TrialWavefunctionBase
from ipie.utils.backend import arraylib as xp
from ipie.utils.mpi import MPIHandler
from ipie.walkers.uhf_walkers import UHFWalkers
from typing import Union


# class for UHF trial
class SingleDet(TrialWavefunctionBase):
<<<<<<< HEAD
    def __init__(self, wavefunction, num_elec, num_basis, cplx=False, verbose=False):
=======
    def __init__(self, wavefunction, num_elec, num_basis, handler=MPIHandler(), verbose=False):
>>>>>>> 693f3dbf
        assert isinstance(wavefunction, numpy.ndarray)
        assert len(wavefunction.shape) == 2
        super().__init__(wavefunction, num_elec, num_basis, verbose=verbose)
        if verbose:
            print("# Parsing input options for trial_wavefunction.MultiSlater.")
        self.psi = wavefunction
        self.num_elec = num_elec
        self._num_dets = 1
        self._max_num_dets = 1
        imag_norm = numpy.sum(self.psi.imag.ravel() * self.psi.imag.ravel())
        if (not cplx) and (imag_norm <= 1e-8):
            #print("# making trial wavefunction MO coefficient real")
            self.psi = numpy.array(self.psi.real, dtype=numpy.float64)

        self.psi0a = self.psi[:, : self.nalpha]
        self.psi0b = self.psi[:, self.nalpha :]
        self.G, self.Ghalf = gab_spin(self.psi, self.psi, self.nalpha, self.nbeta)
        self.handler = handler

        self.psi0a = numpy.ascontiguousarray(self.psi0a)
        self.psi0b = numpy.ascontiguousarray(self.psi0b)

    def build(self) -> None:
        pass

    @property
    def num_dets(self) -> int:
        return 1

    @num_dets.setter
    def num_dets(self, ndets: int) -> None:
        raise RuntimeError("Cannot modify number of determinants in SingleDet trial.")

    def calculate_energy(self, system, hamiltonian) -> numpy.ndarray:
        if self.verbose:
            print("# Computing trial wavefunction energy.")
        start = time.time()
        self.e1b = (
            numpy.sum(self.Ghalf[0] * self._rH1a)
            + numpy.sum(self.Ghalf[1] * self._rH1b)
            + hamiltonian.ecore
        )
        self.ej, self.ek = half_rotated_cholesky_jk(
            system, self.Ghalf[0], self.Ghalf[1], trial=self
        )
        self.e2b = self.ej + self.ek
        self.energy = self.e1b + self.e2b

        if self.verbose:
            print("# (Ej, Ek) = {}, {}".format(self.ej, self.ek))
            print(
                "# (E, E1B, E2B): (%13.8e, %13.8e, %13.8e)"
                % (self.energy.real, self.e1b.real, self.e2b.real)
            )
            print(f"# Time to evaluate local energy: {time.time() - start} s")

    @plum.dispatch
    def half_rotate(
        self: "SingleDet",
        hamiltonian: GenericRealChol,
        comm: Optional[CommType] = MPI.COMM_WORLD,
    ):
        num_dets = 1
        orbsa = self.psi0a.reshape((num_dets, self.nbasis, self.nalpha))
        orbsb = self.psi0b.reshape((num_dets, self.nbasis, self.nbeta))
        rot_1body, rot_chol = half_rotate_generic(
            self,
            hamiltonian,
            comm,
            orbsa,
            orbsb,
            ndets=num_dets,
            verbose=self.verbose,
        )
        # Single determinant functions do not expect determinant index, so just
        # grab zeroth element.
        self._rH1a = rot_1body[0][0]
        self._rH1b = rot_1body[1][0]
        self._rchola = rot_chol[0][0]
        self._rcholb = rot_chol[1][0]
        self.half_rotated = True

    @plum.dispatch
    def half_rotate(
        self: "SingleDet",
        hamiltonian: GenericRealCholChunked,
        comm: Optional[CommType] = MPI.COMM_WORLD,
    ):
        num_dets = 1
        orbsa = self.psi0a.reshape((num_dets, self.nbasis, self.nalpha))
        orbsb = self.psi0b.reshape((num_dets, self.nbasis, self.nbeta))
        rot_1body, rot_chol = half_rotate_chunked(
            self,
            hamiltonian,
            comm,
            orbsa,
            orbsb,
            ndets=num_dets,
            verbose=self.verbose,
        )
        # Single determinant functions do not expect determinant index, so just
        # grab zeroth element.
        self._rH1a = rot_1body[0][0]
        self._rH1b = rot_1body[1][0]
        self._rchola_chunk = rot_chol[0][0]
        self._rcholb_chunk = rot_chol[1][0]
        self.half_rotated = True

        # rot_1body_1 = numpy.load('../Test_Disk_nochunk/rot_1body.npy')
        # rot_chol_1 = numpy.load('../Test_Disk_nochunk/rot_chol.npy')

        # print('compare', [numpy.allclose(rot_1body, rot_1body_1), numpy.allclose(rot_chol, rot_chol_1)])

    @plum.dispatch
    def half_rotate(
        self: "SingleDet",
        hamiltonian: GenericComplexChol,
        comm: Optional[CommType] = MPI.COMM_WORLD,
    ):
        num_dets = 1
        orbsa = self.psi0a.reshape((num_dets, self.nbasis, self.nalpha))
        orbsb = self.psi0b.reshape((num_dets, self.nbasis, self.nbeta))
        rot_1body, rot_chol = half_rotate_generic(
            self,
            hamiltonian,
            comm,
            orbsa,
            orbsb,
            ndets=num_dets,
            verbose=self.verbose,
        )
        # Single determinant functions do not expect determinant index, so just
        # grab zeroth element.
        self._rH1a = rot_1body[0][0]
        self._rH1b = rot_1body[1][0]
        self._rchola = rot_chol[0][0][0]
        self._rcholb = rot_chol[1][0][0]
        self._rcholbara = rot_chol[0][1][0]
        self._rcholbarb = rot_chol[1][1][0]
        self._rAa = rot_chol[0][2][0]
        self._rAb = rot_chol[1][2][0]
        self._rBa = rot_chol[0][3][0]
        self._rBb = rot_chol[1][3][0]
        self.half_rotated = True

    def calc_overlap(self, walkers) -> numpy.ndarray:
        return calc_overlap_single_det_uhf(walkers, self)

    def calc_greens_function(self, walkers, build_full: bool = False) -> numpy.ndarray:
        if config.get_option("use_gpu"):
            return greens_function_single_det_batch(walkers, self, build_full=build_full)
        else:
            return greens_function_single_det(walkers, self, build_full=build_full)

    @plum.dispatch
    def calc_force_bias(
        self,
        hamiltonian: Union[GenericRealChol, GenericRealCholChunked],
        walkers: UHFWalkers,
        mpi_handler: MPIHandler,
    ) -> xp.ndarray:
        if hamiltonian.chunked:
            return construct_force_bias_batch_single_det_chunked(
                hamiltonian, walkers, self, mpi_handler
            )
        else:
            return construct_force_bias_batch_single_det(hamiltonian, walkers, self)

    @plum.dispatch
    def calc_force_bias(
        self,
        hamiltonian: GenericComplexChol,
        walkers: UHFWalkers,
        mpi_handler: MPIHandler,
    ) -> numpy.ndarray:
        # return construct_force_bias_batch_single_det(hamiltonian, walkers, self)
        Ghalfa = walkers.Ghalfa.reshape(walkers.nwalkers, walkers.nup * hamiltonian.nbasis)
        Ghalfb = walkers.Ghalfb.reshape(walkers.nwalkers, walkers.ndown * hamiltonian.nbasis)
        vbias = xp.zeros((hamiltonian.nfields, walkers.nwalkers), dtype=Ghalfa.dtype)
        vbias[: hamiltonian.nchol, :] = self._rAa.dot(Ghalfa.T) + self._rAb.dot(Ghalfb.T)
        vbias[hamiltonian.nchol :, :] = self._rBa.dot(Ghalfa.T) + self._rBb.dot(Ghalfb.T)
        vbias = vbias.T.copy()
        return vbias<|MERGE_RESOLUTION|>--- conflicted
+++ resolved
@@ -28,11 +28,7 @@
 
 # class for UHF trial
 class SingleDet(TrialWavefunctionBase):
-<<<<<<< HEAD
-    def __init__(self, wavefunction, num_elec, num_basis, cplx=False, verbose=False):
-=======
     def __init__(self, wavefunction, num_elec, num_basis, handler=MPIHandler(), verbose=False):
->>>>>>> 693f3dbf
         assert isinstance(wavefunction, numpy.ndarray)
         assert len(wavefunction.shape) == 2
         super().__init__(wavefunction, num_elec, num_basis, verbose=verbose)
@@ -43,7 +39,7 @@
         self._num_dets = 1
         self._max_num_dets = 1
         imag_norm = numpy.sum(self.psi.imag.ravel() * self.psi.imag.ravel())
-        if (not cplx) and (imag_norm <= 1e-8):
+        if imag_norm <= 1e-8:
             #print("# making trial wavefunction MO coefficient real")
             self.psi = numpy.array(self.psi.real, dtype=numpy.float64)
 
