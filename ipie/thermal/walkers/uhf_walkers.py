import numpy
import scipy.linalg

from ipie.thermal.estimators.local_energy import local_energy_G
from ipie.thermal.estimators.thermal import one_rdm_from_G, particle_number
from ipie.thermal.walkers.stack import PropagatorStack
from ipie.utils.misc import get_numeric_names, update_stack
from ipie.walkers.base_walkers import BaseWalkers
<<<<<<< HEAD


class ThermalWalkers(BaseWalkers):
    # def __init__(self, system, hamiltonian, trial, walker_opts={}, verbose=False):
    def __init__(
        self,
        initial_walker: numpy.ndarray,
        nup: int,
        ndown: int,
        nbasis: int,
        nwalkers: int,
        mpi_handler=None,
        verbose: bool = False,
    ):
        super().__init__(self, system, hamiltonian, trial, walker_opts=walker_opts)
=======
from ipie.thermal.walkers.walker import Walker


class ThermalWalker(Walker):
    def __init__(self, system, hamiltonian, trial, walker_opts={}, verbose=False):
        Walker.__init__(self, system, hamiltonian, trial, walker_opts=walker_opts)
        self.name = "ThermalWalker"
>>>>>>> 1b692e03
        self.num_slices = trial.num_slices
        dtype = numpy.complex128
        self.G = numpy.zeros(trial.dmat.shape, dtype=dtype)
        self.Ghalf = None
        self.nbasis = trial.dmat[0].shape[0]
        self.stack_size = walker_opts.get("stack_size", None)
        max_diff_diag = numpy.linalg.norm((numpy.diag(trial.dmat[0].diagonal()) - trial.dmat[0]))
        if max_diff_diag < 1e-10:
            self.diagonal_trial = True
            if verbose:
                print("# Trial density matrix is diagonal.")
        else:
            self.diagonal_trial = False
            if verbose:
                print("# Trial density matrix is not diagonal.")

        if self.stack_size == None:
            self.stack_size = trial.stack_size
        if (self.num_slices // self.stack_size) * self.stack_size != self.num_slices:
            if verbose:
                print("# Input stack size does not divide number of slices.")
            self.stack_size = update_stack(self.stack_size, self.num_slices, verbose)
        if self.stack_size > trial.stack_size:
            if verbose:
                print(
                    "# Walker stack size differs from that estimated from " "trial density matrix."
                )
                print(f"# Be careful. cond(BT)**stack_size: {trial.cond ** self.stack_size:10.3e}.")
        self.stack_length = self.num_slices // self.stack_size
        if verbose:
            print(f"# Walker stack size: {self.stack_size}")

        self.lowrank = walker_opts.get("low_rank", False)
        self.lowrank_thresh = walker_opts.get("low_rank_thresh", 1e-6)
        if verbose:
            print(f"# Using low rank trick: {self.lowrank}")
        self.stack = PropagatorStack(
            self.stack_size,
            trial.num_slices,
            trial.dmat.shape[-1],
            dtype,
            trial.dmat,
            trial.dmat_inv,
            diagonal=self.diagonal_trial,
            lowrank=self.lowrank,
            thresh=self.lowrank_thresh,
        )

        # Initialise all propagators to the trial density matrix.
        self.stack.set_all(trial.dmat)
        self.greens_function_qr_strat(trial)
        self.stack.G = self.G
        self.M0 = numpy.array(
            [
                scipy.linalg.det(self.G[0], check_finite=False),
                scipy.linalg.det(self.G[1], check_finite=False),
            ]
        )
        self.stack.ovlp = numpy.array([1.0 / self.M0[0], 1.0 / self.M0[1]])

        # # temporary storage for stacks...
        I = numpy.identity(hamiltonian.nbasis, dtype=dtype)
        One = numpy.ones(hamiltonian.nbasis, dtype=dtype)
        self.Tl = numpy.array([I, I])
        self.Ql = numpy.array([I, I])
        self.Dl = numpy.array([One, One])
        self.Tr = numpy.array([I, I])
        self.Qr = numpy.array([I, I])
        self.Dr = numpy.array([One, One])

        self.hybrid_energy = 0.0
        if verbose:
            # def local_energy(self, system, two_rdm=None):
            P = one_rdm_from_G(self.G)
            eloc = local_energy_G(system, hamiltonian, self, P)
            nav = particle_number(P)
            print("# Initial walker energy: {} {} {}".format(*eloc))
            print(f"# Initial walker electron number: {nav}")
        # self.buff_names = ['weight', 'G', 'unscaled_weight', 'phase', 'Tl',
        # 'Ql', 'Dl', 'Tr', 'Qr', 'Dr', 'M0']
        self.buff_names, self.buff_size = get_numeric_names(self.__dict__)
        # self.buff_size = (self.G.size+3+self.Tl.size+2+
        # self.Ql.size+self.Dl.size+self.Tr.size+self.Qr.size
        # +self.Dr.size)

    def greens_function(self, trial, slice_ix=None, inplace=True):
        if self.lowrank:
            return self.stack.G
        else:
            return self.greens_function_qr_strat(trial, slice_ix=slice_ix, inplace=inplace)

    def greens_function_svd(self, trial, slice_ix=None, inplace=True):
        if slice_ix == None:
            slice_ix = self.stack.time_slice
        bin_ix = slice_ix // self.stack.stack_size
        # For final time slice want first block to be the rightmost (for energy
        # evaluation).
        if bin_ix == self.stack.nbins:
            bin_ix = -1
        if inplace:
            G = None
        else:
            G = numpy.zeros(self.G.shape, self.G.dtype)
        for spin in [0, 1]:
            # Need to construct the product A(l) = B_l B_{l-1}..B_L...B_{l+1}
            # in stable way. Iteratively construct SVD decompositions starting
            # from the rightmost (product of) propagator(s).
            B = self.stack.get((bin_ix + 1) % self.stack.nbins)
            (U1, S1, V1) = scipy.linalg.svd(B[spin])
            for i in range(2, self.stack.nbins + 1):
                ix = (bin_ix + i) % self.stack.nbins
                B = self.stack.get(ix)
                T1 = numpy.dot(B[spin], U1)
                # todo optimise
                T2 = numpy.dot(T1, numpy.diag(S1))
                (U1, S1, V) = scipy.linalg.svd(T2)
                V1 = numpy.dot(V, V1)
            A = numpy.dot(U1.dot(numpy.diag(S1)), V1)
            # Final SVD decomposition to construct G(l) = [I + A(l)]^{-1}.
            # Care needs to be taken when adding the identity matrix.
            T3 = numpy.dot(U1.conj().T, V1.conj().T) + numpy.diag(S1)
            (U2, S2, V2) = scipy.linalg.svd(T3)
            U3 = numpy.dot(U1, U2)
            D3 = numpy.diag(1.0 / S2)
            V3 = numpy.dot(V2, V1)
            # G(l) = (U3 S2 V3)^{-1}
            #      = V3^{\dagger} D3 U3^{\dagger}
            if inplace:
                # self.G[spin] = (V3inv).dot(U3.conj().T)
                self.G[spin] = (V3.conj().T).dot(D3).dot(U3.conj().T)
            else:
                # G[spin] = (V3inv).dot(U3.conj().T)
                G[spin] = (V3.conj().T).dot(D3).dot(U3.conj().T)
        return G

    def greens_function_qr(self, trial, slice_ix=None, inplace=True):
        if slice_ix == None:
            slice_ix = self.stack.time_slice

        bin_ix = slice_ix // self.stack.stack_size
        # For final time slice want first block to be the rightmost (for energy
        # evaluation).
        if bin_ix == self.stack.nbins:
            bin_ix = -1
        if not inplace:
            G = numpy.zeros(self.G.shape, self.G.dtype)
        else:
            G = None
        for spin in [0, 1]:
            # Need to construct the product A(l) = B_l B_{l-1}..B_L...B_{l+1}
            # in stable way. Iteratively construct SVD decompositions starting
            # from the rightmost (product of) propagator(s).
            B = self.stack.get((bin_ix + 1) % self.stack.nbins)
            (U1, V1) = scipy.linalg.qr(B[spin], pivoting=False, check_finite=False)

            for i in range(2, self.stack.nbins + 1):
                ix = (bin_ix + i) % self.stack.nbins
                B = self.stack.get(ix)
                T1 = numpy.dot(B[spin], U1)
                (U1, V) = scipy.linalg.qr(T1, pivoting=False, check_finite=False)
                V1 = numpy.dot(V, V1)

            # Final SVD decomposition to construct G(l) = [I + A(l)]^{-1}.
            # Care needs to be taken when adding the identity matrix.
            V1inv = scipy.linalg.solve_triangular(V1, numpy.identity(V1.shape[0]))

            T3 = numpy.dot(U1.conj().T, V1inv) + numpy.identity(V1.shape[0])
            (U2, V2) = scipy.linalg.qr(T3, pivoting=False, check_finite=False)

            U3 = numpy.dot(U1, U2)
            V3 = numpy.dot(V2, V1)
            V3inv = scipy.linalg.solve_triangular(V3, numpy.identity(V3.shape[0]))
            # G(l) = (U3 S2 V3)^{-1}
            #      = V3^{\dagger} D3 U3^{\dagger}
            if inplace:
                self.G[spin] = (V3inv).dot(U3.conj().T)
            else:
                G[spin] = (V3inv).dot(U3.conj().T)
        return G

    def compute_left_right(self, center_ix):
        # Use Stratification method (DOI 10.1109/IPDPS.2012.37)
        # B(L) .... B(1)
        for spin in [0, 1]:
            # right bit
            # B(right) ... B(1)
            if center_ix > 0:
                # print ("center_ix > 0")
                B = self.stack.get(0)
                (self.Qr[spin], R1, P1) = scipy.linalg.qr(
                    B[spin], pivoting=True, check_finite=False
                )
                # Form D matrices
                self.Dr[spin] = R1.diagonal()
                D1inv = 1.0 / R1.diagonal()
                self.Tr[spin] = numpy.einsum("i,ij->ij", D1inv, R1)
                # now permute them
                self.Tr[spin][:, P1] = self.Tr[spin][:, range(self.nbasis)]

                for ix in range(1, center_ix):
                    B = self.stack.get(ix)
                    C2 = numpy.einsum("ij,j->ij", numpy.dot(B[spin], self.Qr[spin]), self.Dr[spin])
                    (self.Qr[spin], R1, P1) = scipy.linalg.qr(C2, pivoting=True, check_finite=False)
                    # Compute D matrices
                    D1inv = 1.0 / R1.diagonal()
                    self.Dr[spin] = R1.diagonal()
                    # smarter permutation
                    # D^{-1} * R
                    tmp = numpy.einsum("i,ij->ij", D1inv, R1)
                    # D^{-1} * R * P^T
                    tmp[:, P1] = tmp[:, range(self.nbasis)]
                    # D^{-1} * R * P^T * T
                    self.Tr[spin] = numpy.dot(tmp, self.Tr[spin])

            # left bit
            # B(l) ... B(left)
            if center_ix < self.stack.nbins - 1:
                # print("center_ix < self.stack.nbins-1 first")
                # We will assume that B matrices are all diagonal for left....
                B = self.stack.get(center_ix + 1)
                self.Dl[spin] = B[spin].diagonal()
                D1inv = 1.0 / B[spin].diagonal()
                self.Ql[spin] = numpy.identity(B[spin].shape[0])
                self.Tl[spin] = numpy.identity(B[spin].shape[0])

                for ix in range(center_ix + 2, self.stack.nbins):
                    # print("center_ix < self.stack.nbins-1 first inner loop")
                    B = self.stack.get(ix)
                    C2 = numpy.einsum("ii,i->i", B[spin], self.Dl[spin])
                    self.Dl[spin] = C2

    def compute_right(self, center_ix):
        # Use Stratification method (DOI 10.1109/IPDPS.2012.37)
        # B(L) .... B(1)
        for spin in [0, 1]:
            # right bit
            # B(right) ... B(1)
            if center_ix > 0:
                # print ("center_ix > 0")
                B = self.stack.get(0)
                (self.Qr[spin], R1, P1) = scipy.linalg.qr(
                    B[spin], pivoting=True, check_finite=False
                )
                # Form D matrices
                self.Dr[spin] = R1.diagonal()
                D1inv = 1.0 / R1.diagonal()
                self.Tr[spin] = numpy.einsum("i,ij->ij", D1inv, R1)
                # now permute them
                self.Tr[spin][:, P1] = self.Tr[spin][:, range(self.nbasis)]

                for ix in range(1, center_ix):
                    B = self.stack.get(ix)
                    C2 = numpy.einsum("ij,j->ij", numpy.dot(B[spin], self.Qr[spin]), self.Dr[spin])
                    (self.Qr[spin], R1, P1) = scipy.linalg.qr(C2, pivoting=True, check_finite=False)
                    # Compute D matrices
                    D1inv = 1.0 / R1.diagonal()
                    self.Dr[spin] = R1.diagonal()
                    # smarter permutation
                    # D^{-1} * R
                    tmp = numpy.einsum("i,ij->ij", D1inv, R1)
                    # D^{-1} * R * P^T
                    tmp[:, P1] = tmp[:, range(self.nbasis)]
                    # D^{-1} * R * P^T * T
                    self.Tr[spin] = numpy.dot(tmp, self.Tr[spin])

    def compute_left(self, center_ix):
        # Use Stratification method (DOI 10.1109/IPDPS.2012.37)
        # B(L) .... B(1)
        for spin in [0, 1]:
            # left bit
            # B(l) ... B(left)
            if center_ix < self.stack.nbins - 1:
                # print("center_ix < self.stack.nbins-1 first")
                # We will assume that B matrices are all diagonal for left....
                B = self.stack.get(center_ix + 1)
                self.Dl[spin] = B[spin].diagonal()
                self.Ql[spin] = numpy.identity(B[spin].shape[0])
                self.Tl[spin] = numpy.identity(B[spin].shape[0])

                for ix in range(center_ix + 2, self.stack.nbins):
                    # print("center_ix < self.stack.nbins-1 first inner loop")
                    B = self.stack.get(ix)
                    C2 = numpy.einsum("ii,i->i", B[spin], self.Dl[spin])
                    self.Dl[spin] = C2.diagonal()

    def greens_function_left_right(self, center_ix, inplace=False, thresh=1e-6):
        assert self.diagonal_trial

        if not inplace:
            G = numpy.zeros(self.G.shape, self.G.dtype)
        else:
            G = None

        mL = self.G.shape[1]
        mR = self.G.shape[1]
        mT = self.G.shape[1]

        Bc = self.stack.get(center_ix)

        nbsf = Bc.shape[1]

        #       It goes to right to left and we sample (I + L*B*R) in the end
        for spin in [0, 1]:
            if center_ix > 0:  # there exists right bit
                mR = len(self.Dr[spin][numpy.abs(self.Dr[spin]) > thresh])

                Ccr = numpy.einsum(
                    "ij,j->ij",
                    numpy.dot(Bc[spin], self.Qr[spin][:, :mR]),
                    self.Dr[spin][:mR],
                )  # N x mR

                (Qlcr, Rlcr, Plcr) = scipy.linalg.qr(Ccr, pivoting=True, check_finite=False)
                Dlcr = Rlcr[:mR, :mR].diagonal()  # mR
                Dinv = 1.0 / Dlcr  # mR
                tmp = numpy.einsum("i,ij->ij", Dinv[:mR], Rlcr[:mR, :mR])  # mR, mR x mR -> mR x mR
                tmp[:, Plcr] = tmp[:, range(mR)]
                Tlcr = numpy.dot(tmp, self.Tr[spin][:mR, :])  # mR x N
            else:
                (Qlcr, Rlcr, Plcr) = scipy.linalg.qr(Bc[spin], pivoting=True, check_finite=False)
                # Form D matrices
                Dlcr = Rlcr.diagonal()

                mR = len(Dlcr[numpy.abs(Dlcr) > thresh])

                Dinv = 1.0 / Rlcr.diagonal()
                Tlcr = numpy.einsum("i,ij->ij", Dinv[:mR], Rlcr[:mR, :])  # mR x N
                Tlcr[:, Plcr] = Tlcr[:, range(self.nbasis)]  # mR x N

            if center_ix < self.stack.nbins - 1:  # there exists left bit
                # assume left stack is all diagonal (i.e., QDT = diagonal -> Q and T are identity)
                Clcr = numpy.einsum(
                    "i,ij->ij",
                    self.Dl[spin],
                    numpy.einsum("ij,j->ij", Qlcr[:, :mR], Dlcr[:mR]),
                )  # N x mR

                (Qlcr, Rlcr, Plcr) = scipy.linalg.qr(
                    Clcr, pivoting=True, check_finite=False
                )  # N x N, mR x mR
                Dlcr = Rlcr.diagonal()
                Dinv = 1.0 / Dlcr

                mT = len(Dlcr[numpy.abs(Dlcr) > thresh])

                tmp = numpy.einsum("i,ij->ij", Dinv[:mT], Rlcr[:mT, :])
                tmp[:, Plcr] = tmp[:, range(mR)]  # mT x mR
                Tlcr = numpy.dot(tmp, Tlcr)  # mT x N
            else:
                mT = mR

            # D = Ds Db^{-1}
            Db = numpy.zeros(mT, Bc[spin].dtype)
            Ds = numpy.zeros(mT, Bc[spin].dtype)
            for i in range(mT):
                absDlcr = abs(Dlcr[i])
                if absDlcr > 1.0:
                    Db[i] = 1.0 / absDlcr
                    Ds[i] = numpy.sign(Dlcr[i])
                else:
                    Db[i] = 1.0
                    Ds[i] = Dlcr[i]

            if mT == nbsf:  # No need for Woodbury
                T1inv = scipy.linalg.inv(Tlcr, check_finite=False)
                # C = (Db Q^{-1}T^{-1}+Ds)
                C = numpy.dot(numpy.einsum("i,ij->ij", Db, Qlcr.conj().T), T1inv) + numpy.diag(Ds)
                Cinv = scipy.linalg.inv(C, check_finite=False)

                # Then G = T^{-1} C^{-1} Db Q^{-1}
                # Q is unitary.
                if inplace:
                    self.G[spin] = numpy.dot(
                        numpy.dot(T1inv, Cinv),
                        numpy.einsum("i,ij->ij", Db, Qlcr.conj().T),
                    )
                    # return # This seems to change the answer WHY??
                else:
                    G[spin] = numpy.dot(
                        numpy.dot(T1inv, Cinv),
                        numpy.einsum("i,ij->ij", Db, Qlcr.conj().T),
                    )
            else:  # Use Woodbury
                TQ = Tlcr.dot(Qlcr[:, :mT])
                TQinv = scipy.linalg.inv(TQ, check_finite=False)
                tmp = scipy.linalg.inv(
                    numpy.einsum("ij,j->ij", TQinv, Db) + numpy.diag(Ds),
                    check_finite=False,
                )
                A = numpy.einsum("i,ij->ij", Db, tmp.dot(TQinv))
                if inplace:
                    self.G[spin] = numpy.eye(nbsf, dtype=Bc[spin].dtype) - Qlcr[:, :mT].dot(
                        numpy.diag(Dlcr[:mT])
                    ).dot(A).dot(Tlcr)
                else:
                    G[spin] = numpy.eye(nbsf, dtype=Bc[spin].dtype) - Qlcr[:, :mT].dot(
                        numpy.diag(Dlcr[:mT])
                    ).dot(A).dot(Tlcr)
            # print(mR,mT,nbsf)
            # print("ref: mL, mR, mT = {}, {}, {}".format(mL, mR, mT))
        return G

    def greens_function_left_right_no_truncation(self, center_ix, inplace=False):
        if not inplace:
            G = numpy.zeros(self.G.shape, self.G.dtype)
        else:
            G = None

        Bc = self.stack.get(center_ix)
        for spin in [0, 1]:
            if center_ix > 0:  # there exists right bit
                # print("center_ix > 0 second")
                Ccr = numpy.einsum("ij,j->ij", numpy.dot(Bc[spin], self.Qr[spin]), self.Dr[spin])
                (Qlcr, Rlcr, Plcr) = scipy.linalg.qr(Ccr, pivoting=True, check_finite=False)
                Dlcr = Rlcr.diagonal()
                Dinv = 1.0 / Rlcr.diagonal()
                tmp = numpy.einsum("i,ij->ij", Dinv, Rlcr)
                tmp[:, Plcr] = tmp[:, range(self.nbasis)]
                Tlcr = numpy.dot(tmp, self.Tr[spin])
            else:
                # print("center_ix > 0 else second")
                (Qlcr, Rlcr, Plcr) = scipy.linalg.qr(Bc[spin], pivoting=True, check_finite=False)
                # Form D matrices
                Dlcr = Rlcr.diagonal()
                Dinv = 1.0 / Rlcr.diagonal()
                Tlcr = numpy.einsum("i,ij->ij", Dinv, Rlcr)
                Tlcr[:, Plcr] = Tlcr[:, range(self.nbasis)]

            if center_ix < self.stack.nbins - 1:  # there exists left bit
                # print("center_ix < self.stack.nbins-1 second")
                # assume left stack is all diagonal
                Clcr = numpy.einsum("i,ij->ij", self.Dl[spin], numpy.einsum("ij,j->ij", Qlcr, Dlcr))

                (Qlcr, Rlcr, Plcr) = scipy.linalg.qr(Clcr, pivoting=True, check_finite=False)
                Dlcr = Rlcr.diagonal()
                Dinv = 1.0 / Rlcr.diagonal()

                tmp = numpy.einsum("i,ij->ij", Dinv, Rlcr)
                tmp[:, Plcr] = tmp[:, range(self.nbasis)]
                Tlcr = numpy.dot(tmp, Tlcr)

            # print("Dlcr = {}".format(Dlcr))

            # G^{-1} = 1+A = 1+QDT = Q (Q^{-1}T^{-1}+D) T
            # Write D = Db^{-1} Ds
            # Then G^{-1} = Q Db^{-1}(Db Q^{-1}T^{-1}+Ds) T
            Db = numpy.zeros(Bc[spin].shape[-1], Bc[spin].dtype)
            Ds = numpy.zeros(Bc[spin].shape[-1], Bc[spin].dtype)
            for i in range(Db.shape[0]):
                absDlcr = abs(Dlcr[i])
                if absDlcr > 1.0:
                    Db[i] = 1.0 / absDlcr
                    Ds[i] = numpy.sign(Dlcr[i])
                else:
                    Db[i] = 1.0
                    Ds[i] = Dlcr[i]

            T1inv = scipy.linalg.inv(Tlcr, check_finite=False)
            # C = (Db Q^{-1}T^{-1}+Ds)
            C = numpy.dot(numpy.einsum("i,ij->ij", Db, Qlcr.conj().T), T1inv) + numpy.diag(Ds)
            Cinv = scipy.linalg.inv(C, check_finite=False)

            # Then G = T^{-1} C^{-1} Db Q^{-1}
            # Q is unitary.
            if inplace:
                self.G[spin] = numpy.dot(
                    numpy.dot(T1inv, Cinv), numpy.einsum("i,ij->ij", Db, Qlcr.conj().T)
                )
            else:
                G[spin] = numpy.dot(
                    numpy.dot(T1inv, Cinv), numpy.einsum("i,ij->ij", Db, Qlcr.conj().T)
                )
        return G

    def greens_function_qr_strat(self, trial, slice_ix=None, inplace=True):
        # Use Stratification method (DOI 10.1109/IPDPS.2012.37)
        if slice_ix == None:
            slice_ix = self.stack.time_slice

        bin_ix = slice_ix // self.stack.stack_size
        # For final time slice want first block to be the rightmost (for energy
        # evaluation).
        if bin_ix == self.stack.nbins:
            bin_ix = -1

        if not inplace:
            G = numpy.zeros(self.G.shape, self.G.dtype)
        else:
            G = None

        for spin in [0, 1]:
            # Need to construct the product A(l) = B_l B_{l-1}..B_L...B_{l+1} in
            # stable way. Iteratively construct column pivoted QR decompositions
            # (A = QDT) starting from the rightmost (product of) propagator(s).
            B = self.stack.get((bin_ix + 1) % self.stack.nbins)

            (Q1, R1, P1) = scipy.linalg.qr(B[spin], pivoting=True, check_finite=False)
            # Form D matrices
            D1 = numpy.diag(R1.diagonal())
            D1inv = numpy.diag(1.0 / R1.diagonal())
            T1 = numpy.einsum("ii,ij->ij", D1inv, R1)
            # permute them
            T1[:, P1] = T1[:, range(self.nbasis)]

            for i in range(2, self.stack.nbins + 1):
                ix = (bin_ix + i) % self.stack.nbins
                B = self.stack.get(ix)
                C2 = numpy.dot(numpy.dot(B[spin], Q1), D1)
                (Q1, R1, P1) = scipy.linalg.qr(C2, pivoting=True, check_finite=False)
                # Compute D matrices
                D1inv = numpy.diag(1.0 / R1.diagonal())
                D1 = numpy.diag(R1.diagonal())
                tmp = numpy.einsum("ii,ij->ij", D1inv, R1)
                tmp[:, P1] = tmp[:, range(self.nbasis)]
                T1 = numpy.dot(tmp, T1)

            # G^{-1} = 1+A = 1+QDT = Q (Q^{-1}T^{-1}+D) T
            # Write D = Db^{-1} Ds
            # Then G^{-1} = Q Db^{-1}(Db Q^{-1}T^{-1}+Ds) T
            Db = numpy.zeros(B[spin].shape, B[spin].dtype)
            Ds = numpy.zeros(B[spin].shape, B[spin].dtype)
            for i in range(Db.shape[0]):
                absDlcr = abs(Db[i, i])
                if absDlcr > 1.0:
                    Db[i, i] = 1.0 / absDlcr
                    Ds[i, i] = numpy.sign(D1[i, i])
                else:
                    Db[i, i] = 1.0
                    Ds[i, i] = D1[i, i]

            T1inv = scipy.linalg.inv(T1, check_finite=False)
            # C = (Db Q^{-1}T^{-1}+Ds)
            C = numpy.dot(numpy.einsum("ii,ij->ij", Db, Q1.conj().T), T1inv) + Ds
            Cinv = scipy.linalg.inv(C, check_finite=False)

            # Then G = T^{-1} C^{-1} Db Q^{-1}
            # Q is unitary.
            if inplace:
                self.G[spin] = numpy.dot(
                    numpy.dot(T1inv, Cinv), numpy.einsum("ii,ij->ij", Db, Q1.conj().T)
                )
            else:
                G[spin] = numpy.dot(
                    numpy.dot(T1inv, Cinv), numpy.einsum("ii,ij->ij", Db, Q1.conj().T)
                )
        return G


# def local_energy_G(system, hamiltonian, trial, G, Ghalf=None, X=None, Lap=None):
# def local_energy(self, system, two_rdm=None):
#     rdm = one_rdm_from_G(self.G)
#     return local_energy_G(system, hamiltonian, self, rdm)<|MERGE_RESOLUTION|>--- conflicted
+++ resolved
@@ -6,8 +6,6 @@
 from ipie.thermal.walkers.stack import PropagatorStack
 from ipie.utils.misc import get_numeric_names, update_stack
 from ipie.walkers.base_walkers import BaseWalkers
-<<<<<<< HEAD
-
 
 class ThermalWalkers(BaseWalkers):
     # def __init__(self, system, hamiltonian, trial, walker_opts={}, verbose=False):
@@ -22,15 +20,6 @@
         verbose: bool = False,
     ):
         super().__init__(self, system, hamiltonian, trial, walker_opts=walker_opts)
-=======
-from ipie.thermal.walkers.walker import Walker
-
-
-class ThermalWalker(Walker):
-    def __init__(self, system, hamiltonian, trial, walker_opts={}, verbose=False):
-        Walker.__init__(self, system, hamiltonian, trial, walker_opts=walker_opts)
-        self.name = "ThermalWalker"
->>>>>>> 1b692e03
         self.num_slices = trial.num_slices
         dtype = numpy.complex128
         self.G = numpy.zeros(trial.dmat.shape, dtype=dtype)
