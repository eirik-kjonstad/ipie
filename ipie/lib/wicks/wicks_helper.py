# Copyright 2022 The ipie Developers. All Rights Reserved.
#
# Licensed under the Apache License, Version 2.0 (the "License");
# you may not use this file except in compliance with the License.
# You may obtain a copy of the License at
#
#     http://www.apache.org/licenses/LICENSE-2.0
#
# Unless required by applicable law or agreed to in writing, software
# distributed under the License is distributed on an "AS IS" BASIS,
# WITHOUT WARRANTIES OR CONDITIONS OF ANY KIND, either express or implied.
# See the License for the specific language governing permissions and
# limitations under the License.
#
# Author: Fionn Malone <fionn.malone@gmail.com>
#

import ctypes
import os

import numpy as np
from numpy.ctypeslib import ndpointer

_path = os.path.dirname(__file__)
try:
    _wicks_helper = np.ctypeslib.load_library("libwicks_helper", _path)
except OSError:
    raise ImportError
DET_LEN = 4



def encode_dets(occsa, occsb):
    """Encode occupation as bit strings.

    Parameters
    ----------
    occsa : list
        list of alpha occupations.
    occsb : list
        list of beta occupations.

    Returns
    -------
    dets : np.ndarray
        List of determinants (uint64)
    """
    assert isinstance(occsa, np.ndarray)
    assert isinstance(occsb, np.ndarray)
    assert len(occsa.shape) == 2
    assert len(occsb.shape) == 2
    ndets = occsa.shape[0]
    dets = np.zeros((ndets, DET_LEN), dtype=np.uint64)
    fun = _wicks_helper.encode_dets
    fun.restype = ctypes.c_ulonglong
    nocca = occsa.shape[1]
    noccb = occsb.shape[1]
    fun.argtypes = [
        ndpointer(shape=(ndets, nocca), dtype=ctypes.c_int, flags="C_CONTIGUOUS"),
        ndpointer(shape=(ndets, noccb), dtype=ctypes.c_int, flags="C_CONTIGUOUS"),
<<<<<<< HEAD
        ndpointer(shape=(ndets, DET_LEN), dtype=ctypes.c_ulonglong, flags="C_CONTIGUOUS"),
=======
        ndpointer(
            shape=(ndets, DET_LEN), dtype=ctypes.c_ulonglong, flags="C_CONTIGUOUS"
        ),
>>>>>>> f5af0c02
        ctypes.c_size_t,
        ctypes.c_size_t,
        ctypes.c_size_t,
    ]
    _wicks_helper.encode_dets(
        occsa,
        occsb,
        dets,
        nocca,
        noccb,
        ndets,
    )
    return dets


def encode_det(a, b):
    """Encode single occupation as a bit string.

    Parameters
    ----------
    a : list
        alpha occupations.
    b : list
        beta occupations.

    Returns
    -------
    det : np.ndarray
        determinant (uint64)
    """
    assert isinstance(a, np.ndarray)
    assert isinstance(b, np.ndarray)
    fun = _wicks_helper.encode_det
    fun.restype = None
    fun.argtypes = [
        ndpointer(ctypes.c_int, flags="C_CONTIGUOUS"),
        ndpointer(ctypes.c_int, flags="C_CONTIGUOUS"),
        ndpointer(shape=(DET_LEN,), dtype=ctypes.c_ulonglong, flags="C_CONTIGUOUS"),
        ctypes.c_size_t,
        ctypes.c_size_t,
    ]
    out = np.zeros(DET_LEN, dtype=np.uint64)
<<<<<<< HEAD
    _wicks_helper.encode_det(a, b, out, a.size, b.size)
=======
    det = _wicks_helper.encode_det(a, b, out, a.size, b.size)
>>>>>>> f5af0c02
    return out


def count_set_bits(a):
    """Count number of set bits in determinant.

    Parameters
    ----------
    a : list
        bit string respresentation of determinant.

    Returns
    -------
    nset : int
        Number of set bits
    """
    fun = _wicks_helper.count_set_bits
    fun.restype = ctypes.c_int
<<<<<<< HEAD
    fun.argtypes = [ndpointer(shape=(DET_LEN), dtype=ctypes.c_ulonglong, flags="C_CONTIGUOUS")]
=======
    fun.argtypes = [
        ndpointer(shape=(DET_LEN), dtype=ctypes.c_ulonglong, flags="C_CONTIGUOUS")
    ]
>>>>>>> f5af0c02
    nset = _wicks_helper.count_set_bits(a)
    return nset


def get_excitation_level(a, b):
    """Get excitation level between two determinants.

    Parameters
    ----------
    a : list
        bit string respresentation of determinant.
    b : list
        bit string respresentation of determinant.

    Returns
    -------
    nexcit : int
        Excitation level
    """
    fun = _wicks_helper.get_excitation_level
    fun.restype = ctypes.c_int
    fun.argtypes = [
        ndpointer(shape=(DET_LEN), dtype=ctypes.c_ulonglong, flags="C_CONTIGUOUS"),
        ndpointer(shape=(DET_LEN), dtype=ctypes.c_ulonglong, flags="C_CONTIGUOUS"),
    ]
    nexcit = _wicks_helper.get_excitation_level(a, b)
    return nexcit


def decode_det(det, occs):
    """Decode determinant into occupations.

    Parameters
    ----------
    det : np.ndarray
        Integer represenation of determinant.
    occs : list
        List of occupied orbitals in determinant.

    Returns
    -------
    None, occs modified inplace.
    """
    fun = _wicks_helper.decode_det
    fun.restype = None
    fun.argtypes = [
        ndpointer(shape=(DET_LEN), dtype=ctypes.c_ulonglong, flags="C_CONTIGUOUS"),
        ndpointer(shape=(occs.size), dtype=ctypes.c_int, flags="C_CONTIGUOUS"),
        ctypes.c_size_t,
    ]
<<<<<<< HEAD
=======
    print(det.size, det.shape, occs.size, occs.shape)
>>>>>>> f5af0c02
    _wicks_helper.decode_det(det, occs, occs.size)


def get_ia(det_bra, det_ket, ia):
    """Get ia for <bra | a^ i | ket >.

    Parameters
    ----------
    det_bra : np.ndarray
        bitstring represantation of bra.
    det_ket : np.ndarray
        bitstring represantation of ket.
    ia : list
        orbitals i and a. Modified in place

    Returns
    -------
    None
    """
    fun = _wicks_helper.get_ia
    fun.restype = None
    fun.argtypes = [
        ndpointer(shape=(DET_LEN), dtype=ctypes.c_ulonglong, flags="C_CONTIGUOUS"),
        ndpointer(shape=(DET_LEN), dtype=ctypes.c_ulonglong, flags="C_CONTIGUOUS"),
        ndpointer(ctypes.c_int, flags="C_CONTIGUOUS"),
    ]
    _wicks_helper.get_ia(det_bra, det_ket, ia)


def get_perm_ia(det_ket, i, a):
    """Get permutation for ia for <bra | a^ i | ket >.

    Parameters
    ----------
    det_ket : np.ndarray
        bitstring represantation of ket.
    i : int
        Occupied orbtial to excite from in ket.
    a : int
        Occupied orbtial to excite to in ket.

    Returns
    -------
    perm : int
        +/- 1 depending on orbital ordering (abab).
    """
    fun = _wicks_helper.get_perm_ia
    fun.restype = ctypes.c_int
    fun.argtypes = [
        ndpointer(shape=(DET_LEN), dtype=ctypes.c_ulonglong, flags="C_CONTIGUOUS"),
        ctypes.c_int,
        ctypes.c_int,
    ]
<<<<<<< HEAD
=======
    # print(det_ket, type(det_ket), det_ket.dtype)
>>>>>>> f5af0c02
    perm = _wicks_helper.get_perm_ia(det_ket, i, a)
    return perm


def compute_opdm(ci_coeffs, dets, norbs, nelec):
    """Compute one-particle reduced density matrix.

    Parameters
    ----------
    ci_coeffs : np.ndarray
        CI coefficients.
    dets : np.ndarray
        List of determinants making up wavefunction.
    norbs : int
        Number of orbitals
    nelec : int
        Total number of electrons
    Returns
    -------
    opdm : np.ndarray
        One-particle reduced density matrix.
    """
    ndets = len(ci_coeffs)
    if ci_coeffs.dtype == np.complex128:
        fun = _wicks_helper.compute_density_matrix_cmplx
        fun.restype = None
        fun.argtypes = [
            ndpointer(np.complex128, flags="C_CONTIGUOUS"),
<<<<<<< HEAD
            ndpointer(shape=(ndets, DET_LEN), dtype=ctypes.c_ulonglong, flags="C_CONTIGUOUS"),
=======
            ndpointer(
                shape=(ndets, DET_LEN), dtype=ctypes.c_ulonglong, flags="C_CONTIGUOUS"
            ),
>>>>>>> f5af0c02
            ndpointer(np.complex128, flags="C_CONTIGUOUS"),
            ndpointer(ctypes.c_int, flags="C_CONTIGUOUS"),
            ctypes.c_size_t,
            ctypes.c_size_t,
            ctypes.c_size_t,
        ]
    elif ci_coeffs.dtype == np.float64:
        fun = _wicks_helper.compute_density_matrix_cmplx
        fun.restype = None
        fun.argtypes = [
            ndpointer(ctypes.c_double, flags="C_CONTIGUOUS"),
<<<<<<< HEAD
            ndpointer(shape=(ndets, DET_LEN), dtype=ctypes.c_ulonglong, flags="C_CONTIGUOUS"),
=======
            ndpointer(
                shape=(ndets, DET_LEN), dtype=ctypes.c_ulonglong, flags="C_CONTIGUOUS"
            ),
>>>>>>> f5af0c02
            ndpointer(ctypes.c_double, flags="C_CONTIGUOUS"),
            ndpointer(ctypes.c_int, flags="C_CONTIGUOUS"),
            ctypes.c_size_t,
            ctypes.c_size_t,
            ctypes.c_size_t,
        ]
    else:
        raise TypeError("Unknown type for ci_coeffs")
    opdm = np.zeros((2, norbs, norbs), dtype=ci_coeffs.dtype)
    occs = np.zeros((nelec), dtype=np.int32)
    fun(ci_coeffs, dets, opdm, occs, ci_coeffs.size, norbs, nelec)
    return opdm


def convert_phase(occa, occb):
    """Convert phase from abab to aabb ordering.

    Parameters
    ----------
    occa : list
        list of alpha occupations.
    occb : list
        list of beta occupations.

    Returns
    -------
    phases : np.ndarray
        phase factors.
    """
    ndet = len(occa)
    phases = np.zeros(ndet)
    for i in range(ndet):
<<<<<<< HEAD
=======
        doubles = list(set(occa[i]) & set(occb[i]))
>>>>>>> f5af0c02
        occa0 = np.array(occa[i])
        occb0 = np.array(occb[i])

        count = 0
        for ocb in occb0:
            passing_alpha = np.where(occa0 > ocb)[0]
            count += len(passing_alpha)

        phases[i] = (-1) ** count

    return phases


<<<<<<< HEAD
def get_bitstring(bitstring, nbits=64):
    mask = np.uint64(1)
    out = ""
    for bs in bitstring:
        out += "".join("1" if bs & (mask << np.uint64(i)) else "0" for i in range(nbits))
=======
def print_bitstring(bitstring, nbits=64):
    mask = np.uint64(1)
    out = ""
    for bs in bitstring:
        out += "".join(
            "1" if bs & (mask << np.uint64(i)) else "0" for i in range(nbits)
        )
>>>>>>> f5af0c02
    return out[::-1]<|MERGE_RESOLUTION|>--- conflicted
+++ resolved
@@ -58,13 +58,7 @@
     fun.argtypes = [
         ndpointer(shape=(ndets, nocca), dtype=ctypes.c_int, flags="C_CONTIGUOUS"),
         ndpointer(shape=(ndets, noccb), dtype=ctypes.c_int, flags="C_CONTIGUOUS"),
-<<<<<<< HEAD
         ndpointer(shape=(ndets, DET_LEN), dtype=ctypes.c_ulonglong, flags="C_CONTIGUOUS"),
-=======
-        ndpointer(
-            shape=(ndets, DET_LEN), dtype=ctypes.c_ulonglong, flags="C_CONTIGUOUS"
-        ),
->>>>>>> f5af0c02
         ctypes.c_size_t,
         ctypes.c_size_t,
         ctypes.c_size_t,
@@ -107,11 +101,7 @@
         ctypes.c_size_t,
     ]
     out = np.zeros(DET_LEN, dtype=np.uint64)
-<<<<<<< HEAD
     _wicks_helper.encode_det(a, b, out, a.size, b.size)
-=======
-    det = _wicks_helper.encode_det(a, b, out, a.size, b.size)
->>>>>>> f5af0c02
     return out
 
 
@@ -130,13 +120,7 @@
     """
     fun = _wicks_helper.count_set_bits
     fun.restype = ctypes.c_int
-<<<<<<< HEAD
     fun.argtypes = [ndpointer(shape=(DET_LEN), dtype=ctypes.c_ulonglong, flags="C_CONTIGUOUS")]
-=======
-    fun.argtypes = [
-        ndpointer(shape=(DET_LEN), dtype=ctypes.c_ulonglong, flags="C_CONTIGUOUS")
-    ]
->>>>>>> f5af0c02
     nset = _wicks_helper.count_set_bits(a)
     return nset
 
@@ -187,10 +171,6 @@
         ndpointer(shape=(occs.size), dtype=ctypes.c_int, flags="C_CONTIGUOUS"),
         ctypes.c_size_t,
     ]
-<<<<<<< HEAD
-=======
-    print(det.size, det.shape, occs.size, occs.shape)
->>>>>>> f5af0c02
     _wicks_helper.decode_det(det, occs, occs.size)
 
 
@@ -244,10 +224,6 @@
         ctypes.c_int,
         ctypes.c_int,
     ]
-<<<<<<< HEAD
-=======
-    # print(det_ket, type(det_ket), det_ket.dtype)
->>>>>>> f5af0c02
     perm = _wicks_helper.get_perm_ia(det_ket, i, a)
     return perm
 
@@ -276,13 +252,7 @@
         fun.restype = None
         fun.argtypes = [
             ndpointer(np.complex128, flags="C_CONTIGUOUS"),
-<<<<<<< HEAD
             ndpointer(shape=(ndets, DET_LEN), dtype=ctypes.c_ulonglong, flags="C_CONTIGUOUS"),
-=======
-            ndpointer(
-                shape=(ndets, DET_LEN), dtype=ctypes.c_ulonglong, flags="C_CONTIGUOUS"
-            ),
->>>>>>> f5af0c02
             ndpointer(np.complex128, flags="C_CONTIGUOUS"),
             ndpointer(ctypes.c_int, flags="C_CONTIGUOUS"),
             ctypes.c_size_t,
@@ -294,13 +264,7 @@
         fun.restype = None
         fun.argtypes = [
             ndpointer(ctypes.c_double, flags="C_CONTIGUOUS"),
-<<<<<<< HEAD
             ndpointer(shape=(ndets, DET_LEN), dtype=ctypes.c_ulonglong, flags="C_CONTIGUOUS"),
-=======
-            ndpointer(
-                shape=(ndets, DET_LEN), dtype=ctypes.c_ulonglong, flags="C_CONTIGUOUS"
-            ),
->>>>>>> f5af0c02
             ndpointer(ctypes.c_double, flags="C_CONTIGUOUS"),
             ndpointer(ctypes.c_int, flags="C_CONTIGUOUS"),
             ctypes.c_size_t,
@@ -333,10 +297,6 @@
     ndet = len(occa)
     phases = np.zeros(ndet)
     for i in range(ndet):
-<<<<<<< HEAD
-=======
-        doubles = list(set(occa[i]) & set(occb[i]))
->>>>>>> f5af0c02
         occa0 = np.array(occa[i])
         occb0 = np.array(occb[i])
 
@@ -350,19 +310,9 @@
     return phases
 
 
-<<<<<<< HEAD
 def get_bitstring(bitstring, nbits=64):
     mask = np.uint64(1)
     out = ""
     for bs in bitstring:
         out += "".join("1" if bs & (mask << np.uint64(i)) else "0" for i in range(nbits))
-=======
-def print_bitstring(bitstring, nbits=64):
-    mask = np.uint64(1)
-    out = ""
-    for bs in bitstring:
-        out += "".join(
-            "1" if bs & (mask << np.uint64(i)) else "0" for i in range(nbits)
-        )
->>>>>>> f5af0c02
     return out[::-1]