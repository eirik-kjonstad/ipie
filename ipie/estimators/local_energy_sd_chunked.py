import time

import numpy
from math import ceil

from ipie.estimators.local_energy_sd import (ecoul_kernel_batch_real_rchol_uhf,
                                             exx_kernel_batch_real_rchol)
from ipie.estimators.kernels.gpu import exchange as kernels

from ipie.utils.backend import arraylib as xp
from ipie.utils.backend import to_host, synchronize

# Local energy routies for chunked (distributed) integrals. Distributed here
# means over MPI processes with information typically residing on different
# nodes. Green's funtions are sent round-robin and local energy contributions
# are accumulated.

def local_energy_single_det_uhf_batch_chunked(system, hamiltonian, walker_batch, trial):
    """Compute local energy for walker batch (all walkers at once).

    Single determinant UHF case.

    Parameters
    ----------
    system : system object
        System being studied.
    hamiltonian : hamiltonian object
        Hamiltonian being studied.
    walker_batch : WalkerBatch
        Walkers object.
    trial : trial object
        Trial wavefunctioni.

    Returns
    -------
    local_energy : np.ndarray
        Total, one-body and two-body energies.
    """
    assert hamiltonian.chunked

    nwalkers = walker_batch.Ghalfa.shape[0]
    nalpha = walker_batch.Ghalfa.shape[1]
    nbeta = walker_batch.Ghalfb.shape[1]
    nbasis = hamiltonian.nbasis
    nchol = hamiltonian.nchol

    Ghalfa = walker_batch.Ghalfa.reshape(nwalkers, nalpha * nbasis)
    Ghalfb = walker_batch.Ghalfb.reshape(nwalkers, nbeta * nbasis)

    e1b = Ghalfa.dot(trial._rH1a.ravel())
    e1b += Ghalfb.dot(trial._rH1b.ravel())
    e1b += hamiltonian.ecore

    Ghalfa_send = Ghalfa.copy()
    Ghalfb_send = Ghalfb.copy()

    Ghalfa_recv = xp.zeros_like(Ghalfa)
    Ghalfb_recv = xp.zeros_like(Ghalfb)

    handler = walker_batch.mpi_handler
    senders = handler.senders
    receivers = handler.receivers

    rchola_chunk = trial._rchola_chunk
    rcholb_chunk = trial._rcholb_chunk

    Ghalfa = Ghalfa.reshape(nwalkers, nalpha * nbasis)
    Ghalfb = Ghalfb.reshape(nwalkers, nbeta * nbasis)
    ecoul_send = ecoul_kernel_batch_real_rchol_uhf(
        rchola_chunk, rcholb_chunk, Ghalfa, Ghalfb
    )
    Ghalfa = Ghalfa.reshape(nwalkers, nalpha, nbasis)
    Ghalfb = Ghalfb.reshape(nwalkers, nbeta, nbasis)
    exx_send = exx_kernel_batch_real_rchol(rchola_chunk, Ghalfa)
    exx_send += exx_kernel_batch_real_rchol(rcholb_chunk, Ghalfb)

    exx_recv = exx_send.copy()
    ecoul_recv = ecoul_send.copy()

    for icycle in range(handler.ssize - 1):
        for isend, sender in enumerate(senders):
            if handler.srank == isend:
                handler.scomm.Send(Ghalfa_send, dest=receivers[isend], tag=1)
                handler.scomm.Send(Ghalfb_send, dest=receivers[isend], tag=2)
                handler.scomm.Send(ecoul_send, dest=receivers[isend], tag=3)
                handler.scomm.Send(exx_send, dest=receivers[isend], tag=4)
            elif handler.srank == receivers[isend]:
                sender = numpy.where(receivers == handler.srank)[0]
                handler.scomm.Recv(Ghalfa_recv, source=sender, tag=1)
                handler.scomm.Recv(Ghalfb_recv, source=sender, tag=2)
                handler.scomm.Recv(ecoul_recv, source=sender, tag=3)
                handler.scomm.Recv(exx_recv, source=sender, tag=4)
        handler.scomm.barrier()

        # prepare sending
        ecoul_send = ecoul_recv.copy()
        Ghalfa_recv = Ghalfa_recv.reshape(nwalkers, nalpha * nbasis)
        Ghalfb_recv = Ghalfb_recv.reshape(nwalkers, nbeta * nbasis)
        ecoul_send += ecoul_kernel_batch_real_rchol_uhf(
            rchola_chunk, rcholb_chunk, Ghalfa_recv, Ghalfb_recv
        )
        Ghalfa_recv = Ghalfa_recv.reshape(nwalkers, nalpha, nbasis)
        Ghalfb_recv = Ghalfb_recv.reshape(nwalkers, nbeta, nbasis)
        exx_send = exx_recv.copy()
        exx_send += exx_kernel_batch_real_rchol(rchola_chunk, Ghalfa_recv)
        exx_send += exx_kernel_batch_real_rchol(rcholb_chunk, Ghalfb_recv)
        Ghalfa_send = Ghalfa_recv.copy()
        Ghalfb_send = Ghalfb_recv.copy()

    if len(senders) > 1:
        for isend, sender in enumerate(senders):
            if handler.srank == sender:  # sending 1 xshifted to 0 xshifted_buf
                handler.scomm.Send(ecoul_send, dest=receivers[isend], tag=1)
                handler.scomm.Send(exx_send, dest=receivers[isend], tag=2)
            elif handler.srank == receivers[isend]:
                sender = numpy.where(receivers == handler.srank)[0]
                handler.scomm.Recv(ecoul_recv, source=sender, tag=1)
                handler.scomm.Recv(exx_recv, source=sender, tag=2)

    e2b = ecoul_recv - exx_recv

    energy = xp.zeros((nwalkers, 3), dtype=numpy.complex128)
    energy[:, 0] = e1b + e2b
    energy[:, 1] = e1b
    energy[:, 2] = e2b

    return energy


def ecoul_kernel_batch_rchol_uhf_gpu(rchola_chunk, rcholb_chunk, Ghalfa, Ghalfb):
    """Compute coulomb contribution for rchol with UHF trial.

    Parameters
    ----------
    rchola_chunk : :class:`numpy.ndarray`
        Half-rotated cholesky (alpha).
    rcholb_chunk : :class:`numpy.ndarray`
        Half-rotated cholesky (beta).
    Ghalfa : :class:`numpy.ndarray`
        Walker's half-rotated "green's function" shape is nalpha  x nbasis.
    Ghalfb : :class:`numpy.ndarray`
        Walker's half-rotated "green's function" shape is nbeta x nbasis.

    Returns
    -------
    ecoul : :class:`numpy.ndarray`
        coulomb contribution for all walkers.
    """
    if xp.isrealobj(rchola_chunk):
        Xa = rchola_chunk.dot(Ghalfa.real.T) + 1.0j * rchola_chunk.dot(
            Ghalfa.imag.T
        )  # naux x nwalkers
        Xb = rcholb_chunk.dot(Ghalfb.real.T) + 1.0j * rcholb_chunk.dot(
            Ghalfb.imag.T
        )  # naux x nwalkers
    else:
        Xa = rchola_chunk.dot(Ghalfa.T)
        Xb = rcholb_chunk.dot(Ghalfb.T)

    ecoul = xp.einsum("xw,xw->w", Xa, Xa, optimize=True)
    ecoul += xp.einsum("xw,xw->w", Xb, Xb, optimize=True)
    ecoul += 2.0 * xp.einsum("xw,xw->w", Xa, Xb, optimize=True)

    ecoul *= 0.5

    return ecoul


def exx_kernel_batch_rchol_gpu(rchola_chunk, Ghalfa):
    """Compute exchange contribution for complex rchol.

    Parameters
    ----------
    rchol_chunk : :class:`numpy.ndarray`
        Chunk of Half-rotated cholesky.
    Ghalf : :class:`numpy.ndarray`
        Walker's half-rotated "green's function" shape is nalpha  x nbasis

    Returns
    -------
    exx : :class:`numpy.ndarray`
        exchange contribution for all walkers.
    """
    Txij = xp.einsum("xim,wjm->wxji", rchola_chunk, Ghalfa)
    rchola_chunk = rchola_chunk.reshape(nchol, nalpha * nbasis)

    exx = xp.einsum("wxji,wxij->w", Txij, Txij)
    exx *= 0.5
    return exx

def exx_kernel_batch_rchol_gpu_low_mem(rchola_chunk, Ghalfa, buff):
    nwalkers = Ghalfa.shape[0]
    nalpha = Ghalfa.shape[1]
    nbasis = Ghalfa.shape[2]
    nchol = rchola_chunk.shape[0]
    rchola_chunk = rchola_chunk.reshape(nchol, nalpha, nbasis)
    exx = xp.zeros(nwalkers, dtype=numpy.complex128)
    _Ghalfa = Ghalfa.reshape((nwalkers * nalpha, nbasis))
    nchol_chunk_size = buff.shape[0]
    nchol_chunks = ceil(nchol / nchol_chunk_size)
    nchol_left = nchol
    _buff = buff.ravel()
    for i in range(nchol_chunks):
        nchol_chunk = min(nchol_chunk_size, nchol_left)
        chol_sls = slice(i * nchol_chunk_size, i * nchol_chunk_size + nchol_chunk)
        size = nwalkers * nchol_chunk * nalpha * nalpha
        # alpha-alpha
        Txij = _buff[:size].reshape((nchol_chunk * nalpha, nwalkers * nalpha))
        rchol = rchola_chunk[chol_sls].reshape((nchol_chunk * nalpha, nbasis))
        xp.dot(rchol, _Ghalfa.T, out=Txij)
        Txij = Txij.reshape((nchol_chunk, nalpha, nwalkers, nalpha))
        kernels.exchange_reduction(Txij, exx)
    return 0.5 * exx

def exx_kernel_batch_rchol_gpu_low_mem(rchola_chunk, Ghalfa, buff):
    import cupy
    nwalkers = Ghalfa.shape[0]
    nalpha = Ghalfa.shape[1]
    nbasis = Ghalfa.shape[2]
    nchol = rchola_chunk.shape[0]
    rchola_chunk = rchola_chunk.reshape(nchol, nalpha, nbasis)
    exx = cupy.zeros(nwalkers, dtype=numpy.complex128)
    _Ghalfa = Ghalfa.reshape((nwalkers * nalpha, nbasis))
    nchol_chunk_size = buff.shape[0]
    nchol_chunks = ceil(nchol / nchol_chunk_size)
    nchol_left = nchol
    _buff = buff.ravel()
    from ipie.estimators.kernels.gpu import exchange as kernels
    for i in range(nchol_chunks):
        nchol_chunk = min(nchol_chunk_size, nchol_left)
        chol_sls = slice(i * nchol_chunk_size, i * nchol_chunk_size + nchol_chunk)
        size = nwalkers * nchol_chunk * nalpha * nalpha
        # alpha-alpha
        Txij = _buff[:size].reshape((nchol_chunk * nalpha, nwalkers * nalpha))
        rchol = rchola_chunk[chol_sls].reshape((nchol_chunk * nalpha, nbasis))
        cupy.dot(rchol, _Ghalfa.T, out=Txij)
        Txij = Txij.reshape((nchol_chunk, nalpha, nwalkers, nalpha))
        kernels.exchange_reduction(Txij, exx)
    return 0.5 * exx


def local_energy_single_det_uhf_batch_chunked_gpu(
    system, hamiltonian, walker_batch, trial, max_mem=2.0
):
    """Compute local energy for walker batch (all walkers at once).

    Single determinant case, GPU, chunked integrals.

    Parameters
    ----------
    system : system object
        System being studied.
    hamiltonian : hamiltonian object
        Hamiltonian being studied.
    walker_batch : WalkerBatch
        Walkers object.
    trial : trial object
        Trial wavefunctioni.

    Returns
    -------
    local_energy : np.ndarray
        Total, one-body and two-body energies.
    """
    assert hamiltonian.chunked

    nwalkers = walker_batch.Ghalfa.shape[0]
    nalpha = walker_batch.Ghalfa.shape[1]
    nbeta = walker_batch.Ghalfb.shape[1]
    nbasis = hamiltonian.nbasis
    nchol = hamiltonian.nchol

    Ghalfa = walker_batch.Ghalfa.reshape(nwalkers, nalpha * nbasis)
    Ghalfb = walker_batch.Ghalfb.reshape(nwalkers, nbeta * nbasis)

    e1b = Ghalfa.dot(trial._rH1a.ravel())
    e1b += Ghalfb.dot(trial._rH1b.ravel())
    e1b += hamiltonian.ecore

    Ghalfa_send = Ghalfa.copy()
    Ghalfb_send = Ghalfb.copy()

    Ghalfa_recv = xp.zeros_like(Ghalfa)
    Ghalfb_recv = xp.zeros_like(Ghalfb)

    handler = walker_batch.mpi_handler
    senders = handler.senders
    receivers = handler.receivers

    rchola_chunk = trial._rchola_chunk
    rcholb_chunk = trial._rcholb_chunk

    # buffer for low on GPU memory usage
    max_nchol = max(trial._rchola_chunk.shape[0], trial._rcholb_chunk.shape[0])
    max_nocc = max(nalpha, nbeta)
    mem_needed = 16 * nwalkers * max_nocc * max_nocc * max_nchol / (1024.0**3.0)
    num_chunks = max(1, ceil(mem_needed / max_mem))
    chunk_size = ceil(max_nchol / num_chunks)
    nchol_chunks = ceil(max_nchol / chunk_size)
<<<<<<< HEAD
    buff = xp.zeros(shape=(chunk_size, nwalkers * max_nocc * max_nocc),
=======
    buff = zeros(shape=(chunk_size, nwalkers * max_nocc * max_nocc),
>>>>>>> b811982b
            dtype=numpy.complex128)

    Ghalfa = Ghalfa.reshape(nwalkers, nalpha * nbasis)
    Ghalfb = Ghalfb.reshape(nwalkers, nbeta * nbasis)
    ecoul_send = ecoul_kernel_batch_rchol_uhf_gpu(
        rchola_chunk, rcholb_chunk, Ghalfa, Ghalfb
    )
    Ghalfa = Ghalfa.reshape(nwalkers, nalpha, nbasis)
    Ghalfb = Ghalfb.reshape(nwalkers, nbeta, nbasis)
    exx_send = exx_kernel_batch_rchol_gpu_low_mem(rchola_chunk, Ghalfa, buff)
    exx_send += exx_kernel_batch_rchol_gpu_low_mem(rcholb_chunk, Ghalfb, buff)

    exx_recv = exx_send.copy()
    ecoul_recv = ecoul_send.copy()


    for icycle in range(handler.ssize - 1):
        for isend, sender in enumerate(senders):
            if handler.srank == isend:
                Ghalfa_send = to_host(Ghalfa_send)
                Ghalfb_send = to_host(Ghalfb_send)
                ecoul_send = to_host(ecoul_send)
                exx_send = to_host(exx_send)
                handler.scomm.Send(Ghalfa_send, dest=receivers[isend], tag=1)
                handler.scomm.Send(Ghalfb_send, dest=receivers[isend], tag=2)
                handler.scomm.Send(ecoul_send, dest=receivers[isend], tag=3)
                handler.scomm.Send(exx_send, dest=receivers[isend], tag=4)
                Ghalfa_send = xp.asarray(Ghalfa_send)
                Ghalfb_send = xp.asarray(Ghalfb_send)
                ecoul_send = xp.asarray(ecoul_send)
                exx_send = xp.asarray(exx_send)
            elif handler.srank == receivers[isend]:
                sender = numpy.where(receivers == handler.srank)[0]
                Ghalfa_recv = to_host(Ghalfa_recv)
                Ghalfb_recv = to_host(Ghalfb_recv)
                ecoul_recv = to_host(ecoul_recv)
                exx_recv = to_host(exx_recv)
                handler.scomm.Recv(Ghalfa_recv, source=sender, tag=1)
                handler.scomm.Recv(Ghalfb_recv, source=sender, tag=2)
                handler.scomm.Recv(ecoul_recv, source=sender, tag=3)
                handler.scomm.Recv(exx_recv, source=sender, tag=4)
                Ghalfa_recv = xp.array(Ghalfa_recv)
                Ghalfb_recv = xp.array(Ghalfb_recv)
                ecoul_recv = xp.array(ecoul_recv)
                exx_recv = xp.array(exx_recv)
        handler.scomm.barrier()

        # prepare sending
        ecoul_send = ecoul_recv.copy()
        Ghalfa_recv = Ghalfa_recv.reshape(nwalkers, nalpha * nbasis)
        Ghalfb_recv = Ghalfb_recv.reshape(nwalkers, nbeta * nbasis)
        ecoul_send += ecoul_kernel_batch_rchol_uhf_gpu(
            rchola_chunk, rcholb_chunk, Ghalfa_recv, Ghalfb_recv
        )
        Ghalfa_recv = Ghalfa_recv.reshape(nwalkers, nalpha, nbasis)
        Ghalfb_recv = Ghalfb_recv.reshape(nwalkers, nbeta, nbasis)
        exx_send = exx_recv.copy()
        exx_send += exx_kernel_batch_rchol_gpu_low_mem(rchola_chunk,
                Ghalfa_recv, buff)
        exx_send += exx_kernel_batch_rchol_gpu_low_mem(rcholb_chunk,
                Ghalfb_recv, buff)
        # print("exx_recv = {} at {} in cylcle {}".format(exx_recv, handler.rank, icycle))
        # print("exx_send = {} at {} in cylcle {}".format(exx_send, handler.rank, icycle))
        Ghalfa_send = Ghalfa_recv.copy()
        Ghalfb_send = Ghalfb_recv.copy()

    if len(senders) > 1:
        for isend, sender in enumerate(senders):
            if handler.srank == sender:  # sending 1 xshifted to 0 xshifted_buf
                ecoul_send = to_host(ecoul_send)
                exx_send = to_host(exx_send)
                handler.scomm.Send(ecoul_send, dest=receivers[isend], tag=1)
                handler.scomm.Send(exx_send, dest=receivers[isend], tag=2)
                ecoul_send = xp.array(ecoul_send)
                exx_send = xp.array(exx_send)
            elif handler.srank == receivers[isend]:
                sender = numpy.where(receivers == handler.srank)[0]
                ecoul_recv = to_host(ecoul_recv)
                exx_recv = to_host(exx_recv)
                handler.scomm.Recv(ecoul_recv, source=sender, tag=1)
                handler.scomm.Recv(exx_recv, source=sender, tag=2)
                ecoul_recv = xp.array(ecoul_recv)
                exx_recv = xp.array(exx_recv)

    handler.scomm.barrier()
    synchronize()

    e2b = ecoul_recv - exx_recv

    energy = xp.zeros((nwalkers, 3), dtype=numpy.complex128)
    energy[:, 0] = e1b + e2b
    energy[:, 1] = e1b
    energy[:, 2] = e2b

    synchronize()

    # print("ecoul = {} at {}".format(ecoul_recv, handler.rank))
    # print("exx = {} at {}".format(exx_recv, handler.rank))
    # print("energy = {} at {}".format(energy, handler.rank))
    # print("e1b = {} at {}".format(e1b, handler.rank))

    return energy<|MERGE_RESOLUTION|>--- conflicted
+++ resolved
@@ -200,6 +200,7 @@
     nchol_chunks = ceil(nchol / nchol_chunk_size)
     nchol_left = nchol
     _buff = buff.ravel()
+    from ipie.estimators.kernels.gpu import exchange as kernels
     for i in range(nchol_chunks):
         nchol_chunk = min(nchol_chunk_size, nchol_left)
         chol_sls = slice(i * nchol_chunk_size, i * nchol_chunk_size + nchol_chunk)
@@ -212,32 +213,6 @@
         kernels.exchange_reduction(Txij, exx)
     return 0.5 * exx
 
-def exx_kernel_batch_rchol_gpu_low_mem(rchola_chunk, Ghalfa, buff):
-    import cupy
-    nwalkers = Ghalfa.shape[0]
-    nalpha = Ghalfa.shape[1]
-    nbasis = Ghalfa.shape[2]
-    nchol = rchola_chunk.shape[0]
-    rchola_chunk = rchola_chunk.reshape(nchol, nalpha, nbasis)
-    exx = cupy.zeros(nwalkers, dtype=numpy.complex128)
-    _Ghalfa = Ghalfa.reshape((nwalkers * nalpha, nbasis))
-    nchol_chunk_size = buff.shape[0]
-    nchol_chunks = ceil(nchol / nchol_chunk_size)
-    nchol_left = nchol
-    _buff = buff.ravel()
-    from ipie.estimators.kernels.gpu import exchange as kernels
-    for i in range(nchol_chunks):
-        nchol_chunk = min(nchol_chunk_size, nchol_left)
-        chol_sls = slice(i * nchol_chunk_size, i * nchol_chunk_size + nchol_chunk)
-        size = nwalkers * nchol_chunk * nalpha * nalpha
-        # alpha-alpha
-        Txij = _buff[:size].reshape((nchol_chunk * nalpha, nwalkers * nalpha))
-        rchol = rchola_chunk[chol_sls].reshape((nchol_chunk * nalpha, nbasis))
-        cupy.dot(rchol, _Ghalfa.T, out=Txij)
-        Txij = Txij.reshape((nchol_chunk, nalpha, nwalkers, nalpha))
-        kernels.exchange_reduction(Txij, exx)
-    return 0.5 * exx
-
 
 def local_energy_single_det_uhf_batch_chunked_gpu(
     system, hamiltonian, walker_batch, trial, max_mem=2.0
@@ -297,11 +272,7 @@
     num_chunks = max(1, ceil(mem_needed / max_mem))
     chunk_size = ceil(max_nchol / num_chunks)
     nchol_chunks = ceil(max_nchol / chunk_size)
-<<<<<<< HEAD
     buff = xp.zeros(shape=(chunk_size, nwalkers * max_nocc * max_nocc),
-=======
-    buff = zeros(shape=(chunk_size, nwalkers * max_nocc * max_nocc),
->>>>>>> b811982b
             dtype=numpy.complex128)
 
     Ghalfa = Ghalfa.reshape(nwalkers, nalpha * nbasis)
