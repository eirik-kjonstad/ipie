--- conflicted
+++ resolved
@@ -93,11 +93,7 @@
 
     init_walker = numpy.hstack([trial.psi0a, trial.psi0b])
     walkers = UHFWalkersTrial(
-<<<<<<< HEAD
-        trial, init_walker, system.nup, system.ndown, hamiltonian.nbasis, nwalkers, mpi_handler=mpi_handler
-=======
-        trial, init_walker, system.nup, system.ndown, ham.nbasis, nwalkers, mpi_handler
->>>>>>> e4ca7d18
+        trial, init_walker, system.nup, system.ndown, hamiltonian.nbasis, nwalkers, mpi_handler
     )
     walkers.build(trial)
 
