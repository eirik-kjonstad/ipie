--- conflicted
+++ resolved
@@ -21,85 +21,7 @@
 from ipie.hamiltonians.generic_base import GenericBase
 from ipie.hamiltonians.generic import GenericRealChol, GenericComplexChol
 
-<<<<<<< HEAD
 from ipie.propagation.operations import apply_exponential, apply_exponential_batch
-=======
-import plum  # dispatch
-
-
-def apply_exponential_batch(phi, VHS, exp_nmax, debug=False):
-    """Apply exponential propagator of the HS transformation
-    Parameters
-    ----------
-    system :
-        system class
-    phi : numpy array
-        a state
-    VHS : numpy array
-        HS transformation potential
-    Returns
-    -------
-    phi : numpy array
-        Exp(VHS) * phi
-    """
-    if debug:
-        copy = numpy.copy(phi)
-        c2 = scipy.linalg.expm(VHS).dot(copy)
-
-    # Temporary array for matrix exponentiation.
-    Temp = xp.zeros(phi.shape, dtype=phi.dtype)
-
-    xp.copyto(Temp, phi)
-    if config.get_option("use_gpu"):
-        for n in range(1, exp_nmax + 1):
-            Temp = xp.einsum("wik,wkj->wij", VHS, Temp, optimize=True) / n
-            phi += Temp
-    else:
-        for iw in range(phi.shape[0]):
-            for n in range(1, exp_nmax + 1):
-                Temp[iw] = VHS[iw].dot(Temp[iw]) / n
-                phi[iw] += Temp[iw]
-
-    synchronize()
-
-    if debug:
-        print("DIFF: {: 10.8e}".format((c2 - phi).sum() / c2.size))
-    return phi
-
-
-def apply_exponential(phi, VHS, exp_nmax, debug=False):
-    """Apply exponential propagator of the HS transformation
-    Parameters
-    ----------
-    system :
-        system class
-    phi : numpy array
-        a state
-    VHS : numpy array
-        HS transformation potential
-    Returns
-    -------
-    phi : numpy array
-        Exp(VHS) * phi
-    """
-
-    if debug:
-        copy = numpy.copy(phi)
-        c2 = scipy.linalg.expm(VHS).dot(copy)
-
-    # Temporary array for matrix exponentiation.
-    Temp = xp.zeros(phi.shape, dtype=phi.dtype)
-
-    xp.copyto(Temp, phi)
-    for n in range(1, exp_nmax + 1):
-        Temp = VHS.dot(Temp) / n
-        phi += Temp
-
-    synchronize()
-    if debug:
-        print("DIFF: {: 10.8e}".format((c2 - phi).sum() / c2.size))
-    return phi
->>>>>>> 9dded917
 
 import plum # dispatch
 
@@ -133,36 +55,10 @@
         synchronize()
         self.timer.tgemm += time.time() - start_time
 
-<<<<<<< HEAD
-    @plum.dispatch
-    def apply_VHS(self, walkers:GHFWalkers, hamiltonian:GenericBase, xshifted:xp.ndarray):
-        start_time = time.time()
-        assert walkers.nwalkers == xshifted.shape[-1]
-        VHS = self.construct_VHS(hamiltonian, xshifted)
-        synchronize()
-        self.timer.tvhs += time.time() - start_time
-        assert len(VHS.shape) == 3
-
-        start_time = time.time()
-        if config.get_option("use_gpu"):
-            walkers.phia = apply_exponential_batch(walkers.phia, VHS, self.exp_nmax)
-            if walkers.ndown > 0 and not walkers.rhf:
-                walkers.phib = apply_exponential_batch(walkers.phib, VHS, self.exp_nmax)
-        else:
-            for iw in range(walkers.nwalkers):
-                # 2.b Apply two-body
-                walkers.phia[iw] = apply_exponential(
-                    walkers.phia[iw], VHS[iw], self.exp_nmax
-                )
-                if walkers.ndown > 0 and not walkers.rhf:
-                    walkers.phib[iw] = apply_exponential(walkers.phib[iw], VHS[iw], self.exp_nmax)
-        synchronize()
-        self.timer.tgemm += time.time() - start_time
-=======
     @plum.dispatch.abstract
-    def construct_VHS(self, hamiltonian: GenericBase, xshifted: xp.ndarray) -> xp.ndarray:
+    def construct_VHS(self, hamiltonian: GenericBase, xshifted: xp.ndarray)->xp.ndarray:
+        print("JOONHO here abstract function for construct VHS")
         "abstract function for construct VHS"
->>>>>>> 9dded917
 
     # Any class inherited from PhaselessGeneric should override this method.
     @plum.dispatch
@@ -219,13 +115,10 @@
         super().build(hamiltonian, trial, walkers, mpi_handler, verbose)
         self.mpi_handler = mpi_handler
 
-<<<<<<< HEAD
-=======
     @plum.dispatch.abstract
-    def construct_VHS(self, hamiltonian: GenericBase, xshifted: xp.ndarray) -> xp.ndarray:
+    def construct_VHS(self, hamiltonian: GenericBase, xshifted: xp.ndarray)->xp.ndarray:
         "abstract function for construct VHS"
 
->>>>>>> 9dded917
     @plum.dispatch
     def construct_VHS(self, hamiltonian: GenericRealChol, xshifted: xp.ndarray) -> xp.ndarray:
         assert hamiltonian.chunked
