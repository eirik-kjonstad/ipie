--- conflicted
+++ resolved
@@ -19,30 +19,9 @@
 import numpy
 import pytest
 
-<<<<<<< HEAD
 from ipie.utils.misc import dotdict
 from ipie.utils.testing import build_test_case_handlers
 from ipie.utils.legacy_testing import build_legacy_test_case_handlers
-
-=======
-from ipie.estimators.greens_function_batch import compute_greens_function
-from ipie.hamiltonians.generic import Generic as HamGeneric
-from ipie.legacy.hamiltonians.generic import Generic as LegacyHamGeneric
-from ipie.legacy.propagation.continuous import Continuous as LegacyContinuous
-from ipie.legacy.trial_wavefunction.multi_slater import MultiSlater as LegacyMultiSlater
-from ipie.legacy.walkers.multi_det import MultiDetWalker
-from ipie.legacy.walkers.single_det import SingleDetWalker
-from ipie.propagation.continuous import Continuous
-from ipie.propagation.force_bias import construct_force_bias_batch
-from ipie.propagation.operations import kinetic_real, kinetic_spin_real_batch
-from ipie.systems.generic import Generic
-from ipie.trial_wavefunction.multi_slater import MultiSlater
-from ipie.utils.misc import dotdict
-from ipie.utils.pack_numba import pack_cholesky
-from ipie.utils.testing import generate_hamiltonian, get_random_nomsd, get_random_phmsd
-from ipie.walkers.multi_det_batch import MultiDetTrialWalkerBatch
-from ipie.walkers.single_det_batch import SingleDetWalkerBatch
->>>>>>> 41cde2fa
 
 
 @pytest.mark.gpu
@@ -52,47 +31,6 @@
     nelec = (5, 5)
     nwalkers = 10
     nsteps = 25
-<<<<<<< HEAD
-=======
-    h1e, chol, enuc, eri = generate_hamiltonian(nmo, nelec, cplx=False)
-    system = Generic(nelec=nelec)
-    ham = LegacyHamGeneric(
-        h1e=numpy.array([h1e, h1e]),
-        chol=chol.reshape((-1, nmo * nmo)).T.copy(),
-        ecore=0,
-    )
-    # Test PH type wavefunction.
-    wfn, init = get_random_phmsd(
-        system.nup, system.ndown, ham.nbasis, ndet=1, init=True
-    )
-    trial = LegacyMultiSlater(system, ham, wfn, init=init)
-    trial.half_rotate(system, ham)
-    trial.psi = trial.psi[0]
-    trial.psia = trial.psia[0]
-    trial.psib = trial.psib[0]
-    trial.calculate_energy(system, ham)
-
-    numpy.random.seed(7)
-    import cupy
-
-    cupy.random.seed(7)
-    options = {"hybrid": True}
-    qmc = dotdict({"dt": 0.005, "nstblz": 5})
-    prop = LegacyContinuous(system, ham, trial, qmc, options=options)
-
-    walkers = [SingleDetWalker(system, ham, trial) for iw in range(nwalkers)]
-    ovlps = []
-    for i in range(nsteps):
-        for walker in walkers:
-            ovlps += [walker.greens_function(trial)]
-            kinetic_real(walker.phi, system, prop.propagator.BH1)
-            detR = walker.reortho(trial)  # reorthogonalizing to stablize
-
-    numpy.random.seed(7)
-    cupy.random.seed(7)
-
-    options = {"hybrid": True}
->>>>>>> 41cde2fa
     qmc = dotdict(
         {
             "dt": 0.005,
@@ -113,7 +51,6 @@
         trial_type="nomsd",
         rhf_trial=True,
     )
-<<<<<<< HEAD
     qmc.batched = True
     batched_data = build_test_case_handlers(
         nelec,
@@ -128,49 +65,39 @@
     walker_batch = batched_data.walker_handler.walkers_batch
     assert False, "FDM FIX THIS, rng state between gpu and cpu"
 
-=======
-    trial = MultiSlater(system, ham, wfn, init=init)
-    trial.half_rotate(system, ham)
-    trial.psi = trial.psi[0]
-    trial.psia = trial.psia[0]
-    trial.psib = trial.psib[0]
-    prop = Continuous(system, ham, trial, qmc, options=options)
-    walker_batch = SingleDetWalkerBatch(system, ham, trial, nwalkers)
+    # prop.cast_to_cupy()
+    # ham.cast_to_cupy()
+    # trial.cast_to_cupy()
+    # walker_batch.cast_to_cupy()
 
-    prop.cast_to_cupy()
-    ham.cast_to_cupy()
-    trial.cast_to_cupy()
-    walker_batch.cast_to_cupy()
+    # numpy.random.seed(7)
+    # cupy.random.seed(7)
+    # ovlps_batch = []
+    # for i in range(nsteps):
+    #     ovlps_batch += [compute_greens_function(walker_batch, trial)]
+    #     walker_batch.phia = kinetic_spin_real_batch(
+    #         walker_batch.phia, prop.propagator.BH1[0]
+    #     )
+    #     walker_batch.phib = kinetic_spin_real_batch(
+    #         walker_batch.phib, prop.propagator.BH1[1]
+    #     )
+    #     walker_batch.reortho()
 
-    numpy.random.seed(7)
-    cupy.random.seed(7)
-    ovlps_batch = []
-    for i in range(nsteps):
-        ovlps_batch += [compute_greens_function(walker_batch, trial)]
-        walker_batch.phia = kinetic_spin_real_batch(
-            walker_batch.phia, prop.propagator.BH1[0]
-        )
-        walker_batch.phib = kinetic_spin_real_batch(
-            walker_batch.phib, prop.propagator.BH1[1]
-        )
-        walker_batch.reortho()
+    # phi_batch = cupy.array(walker_batch.phia)
+    # phi_batch = cupy.asnumpy(phi_batch)
 
-    phi_batch = cupy.array(walker_batch.phia)
-    phi_batch = cupy.asnumpy(phi_batch)
+    # # assert numpy.allclose(ovlps, cupy.asnumpy(ovlps_batch))
 
-    # assert numpy.allclose(ovlps, cupy.asnumpy(ovlps_batch))
+    # # Using abs following batched qr implementation on gpu which does not
+    # # preserve previous gauge fixing of sequential algorithm.
+    # for iw in range(nwalkers):
+    #     assert numpy.allclose(abs(phi_batch[iw]), abs(walkers[iw].phi[:, : system.nup]))
 
-    # Using abs following batched qr implementation on gpu which does not
-    # preserve previous gauge fixing of sequential algorithm.
-    for iw in range(nwalkers):
-        assert numpy.allclose(abs(phi_batch[iw]), abs(walkers[iw].phi[:, : system.nup]))
+    # phi_batch = cupy.array(walker_batch.phib)
+    # phi_batch = cupy.asnumpy(phi_batch)
+    # for iw in range(nwalkers):
+    #     assert numpy.allclose(abs(phi_batch[iw]), abs(walkers[iw].phi[:, system.nup :]))
 
-    phi_batch = cupy.array(walker_batch.phib)
-    phi_batch = cupy.asnumpy(phi_batch)
-    for iw in range(nwalkers):
-        assert numpy.allclose(abs(phi_batch[iw]), abs(walkers[iw].phi[:, system.nup :]))
-
->>>>>>> 41cde2fa
 
 if __name__ == "__main__":
     test_hybrid_batch()