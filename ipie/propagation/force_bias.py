--- conflicted
+++ resolved
@@ -1,11 +1,7 @@
 import numpy
 
-<<<<<<< HEAD
 from ipie.utils.backend import arraylib as xp
 from ipie.utils.backend import synchronize
-=======
-from ipie.utils.misc import is_cupy, to_numpy
->>>>>>> b811982b
 
 
 def construct_force_bias_batch(hamiltonian, walker_batch, trial, mpi_handler=None):
@@ -198,26 +194,6 @@
     xbar : :class:`numpy.ndarray`
         Force bias.
     """
-<<<<<<< HEAD
-=======
-
-    do_gpu = is_cupy(trial.psi) # if even one array is a cupy array we should assume the rest is done with cupy
-
-    if do_gpu:
-        import cupy
-        assert cupy.is_available()
-        isrealobj = cupy.isrealobj
-        empty = cupy.empty
-        zeros_like = cupy.zeros_like
-        zeros = cupy.zeros
-    else:
-        isrealobj = numpy.isrealobj
-        empty = numpy.empty
-        zeros_like = numpy.zeros_like
-        zeros = numpy.zeros
-    where = numpy.where
-
->>>>>>> b811982b
     assert hamiltonian.chunked
     assert xp.isrealobj(trial._rchola)
 
@@ -257,40 +233,32 @@
     for icycle in range(handler.ssize - 1):
         for isend, sender in enumerate(senders):
             if srank == isend:
-                if do_gpu:
-                    Ghalfa_send = cupy.asnumpy(Ghalfa_send)
-                    Ghalfb_send = cupy.asnumpy(Ghalfb_send)
-                    vbias_batch_real_send = cupy.asnumpy(vbias_batch_real_send)
-                    vbias_batch_imag_send = cupy.asnumpy(vbias_batch_imag_send)
+                Ghalfa_send = to_host(Ghalfa_send)
+                Ghalfb_send = to_host(Ghalfb_send)
+                vbias_batch_real_send = to_host(vbias_batch_real_send)
+                vbias_batch_imag_send = to_host(vbias_batch_imag_send)
                 handler.scomm.Send(Ghalfa_send, dest=receivers[isend], tag=1)
                 handler.scomm.Send(Ghalfb_send, dest=receivers[isend], tag=2)
                 handler.scomm.Send(vbias_batch_real_send, dest=receivers[isend], tag=3)
                 handler.scomm.Send(vbias_batch_imag_send, dest=receivers[isend], tag=4)
-                if do_gpu:
-                    Ghalfa_send = cupy.asarray(Ghalfa_send)
-                    Ghalfb_send = cupy.asarray(Ghalfb_send)
-                    vbias_batch_real_send = cupy.asarray(vbias_batch_real_send)
-                    vbias_batch_imag_send = cupy.asarray(vbias_batch_imag_send)
+                Ghalfa_send = xp.asarray(Ghalfa_send)
+                Ghalfb_send = xp.asarray(Ghalfb_send)
+                vbias_batch_real_send = xp.asarray(vbias_batch_real_send)
+                vbias_batch_imag_send = xp.asarray(vbias_batch_imag_send)
             elif srank == receivers[isend]:
-<<<<<<< HEAD
-                sender = numpy.where(receivers == srank)[0]
-=======
                 sender = where(receivers == srank)[0]
-                if do_gpu:
-                    Ghalfa_recv = cupy.asnumpy(Ghalfa_recv)
-                    Ghalfb_recv = cupy.asnumpy(Ghalfb_recv)
-                    vbias_batch_real_recv = cupy.asnumpy(vbias_batch_real_recv)
-                    vbias_batch_imag_recv = cupy.asnumpy(vbias_batch_imag_recv)
->>>>>>> b811982b
+                Ghalfa_recv = to_host(Ghalfa_recv)
+                Ghalfb_recv = to_host(Ghalfb_recv)
+                vbias_batch_real_recv = to_host(vbias_batch_real_recv)
+                vbias_batch_imag_recv = to_host(vbias_batch_imag_recv)
                 handler.scomm.Recv(Ghalfa_recv, source=sender, tag=1)
                 handler.scomm.Recv(Ghalfb_recv, source=sender, tag=2)
                 handler.scomm.Recv(vbias_batch_real_recv, source=sender, tag=3)
                 handler.scomm.Recv(vbias_batch_imag_recv, source=sender, tag=4)
-                if do_gpu:
-                    Ghalfa_recv = cupy.asarray(Ghalfa_recv)
-                    Ghalfb_recv = cupy.asarray(Ghalfb_recv)
-                    vbias_batch_real_recv = cupy.asarray(vbias_batch_real_recv)
-                    vbias_batch_imag_recv = cupy.asarray(vbias_batch_imag_recv)
+                Ghalfa_recv = xp.asarray(Ghalfa_recv)
+                Ghalfb_recv = xp.asarray(Ghalfb_recv)
+                vbias_batch_real_recv = xp.asarray(vbias_batch_real_recv)
+                vbias_batch_imag_recv = xp.asarray(vbias_batch_imag_recv)
         handler.scomm.barrier()
 
         # prepare sending
@@ -307,28 +275,20 @@
 
     for isend, sender in enumerate(senders):
         if handler.scomm.rank == sender:  # sending 1 xshifted to 0 xshifted_buf
-            if do_gpu:
-                vbias_batch_real_send = cupy.asnumpy(vbias_batch_real_send)
-                vbias_batch_imag_send = cupy.asnumpy(vbias_batch_imag_send)
+            vbias_batch_real_send = to_host(vbias_batch_real_send)
+            vbias_batch_imag_send = to_host(vbias_batch_imag_send)
             handler.scomm.Send(vbias_batch_real_send, dest=receivers[isend], tag=1)
             handler.scomm.Send(vbias_batch_imag_send, dest=receivers[isend], tag=2)
-            if do_gpu:
-                vbias_batch_real_send = cupy.asarray(vbias_batch_real_send)
-                vbias_batch_imag_send = cupy.asarray(vbias_batch_imag_send)
+                vbias_batch_real_send = xp.asarray(vbias_batch_real_send)
+                vbias_batch_imag_send = xp.asarray(vbias_batch_imag_send)
         elif srank == receivers[isend]:
-<<<<<<< HEAD
-            sender = numpy.where(receivers == srank)[0]
-=======
             sender = where(receivers == srank)[0]
-            if do_gpu:
-                vbias_batch_real_recv = cupy.asnumpy(vbias_batch_real_recv)
-                vbias_batch_imag_recv = cupy.asnumpy(vbias_batch_imag_recv)
->>>>>>> b811982b
+            vbias_batch_real_recv = to_host(vbias_batch_real_recv)
+            vbias_batch_imag_recv = to_host(vbias_batch_imag_recv)
             handler.scomm.Recv(vbias_batch_real_recv, source=sender, tag=1)
             handler.scomm.Recv(vbias_batch_imag_recv, source=sender, tag=2)
-            if do_gpu:
-                vbias_batch_real_recv = cupy.asarray(vbias_batch_real_recv)
-                vbias_batch_imag_recv = cupy.asarray(vbias_batch_imag_recv)
+            vbias_batch_real_recv = xp.asarray(vbias_batch_real_recv)
+            vbias_batch_imag_recv = xp.asarray(vbias_batch_imag_recv)
 
     vbias_batch = xp.empty((walker_batch.nwalkers, hamiltonian.nchol), dtype=Ghalfa.dtype)
     vbias_batch.real = vbias_batch_real_recv.T.copy()
