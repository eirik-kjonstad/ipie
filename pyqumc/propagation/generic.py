--- conflicted
+++ resolved
@@ -146,13 +146,8 @@
         """
         G = walker.Ghalf
         if hamiltonian.sparse:
-<<<<<<< HEAD
-            self.vbias = G[0].ravel() * trial.rot_chol(spin=0)
-            self.vbias += G[1].ravel() * trial.rot_chol(spin=1)
-=======
             self.vbias = G[0].ravel() * trial.rot_chol(spin=0).T
-            self.vbias += G[1].ravel() * trial.rot_chol(spin=0).T
->>>>>>> b1f98e04
+            self.vbias += G[1].ravel() * trial.rot_chol(spin=1).T
         else:
             self.vbias = numpy.dot(trial.rot_chol(spin=0), G[0].ravel())
             self.vbias += numpy.dot(trial.rot_chol(spin=1), G[1].ravel())
